--- conflicted
+++ resolved
@@ -8,13 +8,6 @@
     litellm_params:
       model: text-embedding-3-small
       api_key: os.environ/OPENAI_API_KEY
-<<<<<<< HEAD
-  - model_name: claude-opus-4-20250514
-    litellm_params:
-      model: anthropic/claude-opus-4-20250514
-      api_key: os.environ/ANTHROPIC_API_KEY
-
-=======
   - model_name: openai:gpt-4o
     litellm_params:
       model: openai/gpt-4o
@@ -22,6 +15,6 @@
       drop_params: true
       additional_drop_params:
         - red
->>>>>>> 5d4ae9aa
+
 litellm_settings:
   cache: true