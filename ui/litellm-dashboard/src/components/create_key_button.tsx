"use client";
import React, { useState, useEffect, useRef, useCallback } from "react";
import { Button, TextInput, Grid, Col } from "@tremor/react";
import {
  Card,
  Metric,
  Text,
  Title,
  Subtitle,
  Accordion,
  AccordionHeader,
  AccordionBody,
} from "@tremor/react";
import { CopyToClipboard } from "react-copy-to-clipboard";
import {
  Button as Button2,
  Modal,
  Form,
  Input,
  Select,
  message,
  Radio,
} from "antd";
import NumericalInput from "./shared/numerical_input";
import { unfurlWildcardModelsInList, getModelDisplayName } from "./key_team_helpers/fetch_available_models_team_key";
import SchemaFormFields from './common_components/check_openapi_schema';
import {
  keyCreateCall,
  slackBudgetAlertsHealthCheck,
  modelAvailableCall,
  getGuardrailsList,
  proxyBaseUrl,
  getPossibleUserRoles,
  userFilterUICall,
  keyCreateServiceAccountCall,
  fetchMCPAccessGroups,
} from "./networking";
import VectorStoreSelector from "./vector_store_management/VectorStoreSelector";
import PremiumVectorStoreSelector from "./common_components/PremiumVectorStoreSelector";
import PremiumMCPSelector from "./common_components/PremiumMCPSelector";
import { Team } from "./key_team_helpers/key_list";
import TeamDropdown from "./common_components/team_dropdown";
import { InfoCircleOutlined } from '@ant-design/icons';
import { Tooltip } from 'antd';
import PremiumLoggingSettings from "./common_components/PremiumLoggingSettings";
import Createuser from "./create_user_button";
import debounce from 'lodash/debounce';
import { rolesWithWriteAccess } from '../utils/roles';
import BudgetDurationDropdown from "./common_components/budget_duration_dropdown";
import { formatNumberWithCommas } from "@/utils/dataUtils";



const { Option } = Select;

interface CreateKeyProps {
  userID: string;
  team: Team | null;
  userRole: string | null;
  accessToken: string;
  data: any[] | null;
  teams: Team[] | null;
  addKey: (data: any) => void;
  premiumUser?: boolean;
}

interface User {
  user_id: string;
  user_email: string;
  role?: string;
}

interface UserOption {
  label: string;
  value: string;
  user: User;
}

const getPredefinedTags = (data: any[] | null) => {
  let allTags = [];

  console.log("data:", JSON.stringify(data));

  if (data) {
    for (let key of data) {
      if (key["metadata"] && key["metadata"]["tags"]) {
        allTags.push(...key["metadata"]["tags"]);
      }
    }
  }

  // Deduplicate using Set
  const uniqueTags = Array.from(new Set(allTags)).map(tag => ({
    value: tag,
    label: tag,
  }));


  console.log("uniqueTags:", uniqueTags);
  return uniqueTags;
}

export const fetchTeamModels = async (userID: string, userRole: string, accessToken: string, teamID: string | null): Promise<string[]> => {
  try {
    if (userID === null || userRole === null) {
      return [];
    }

    if (accessToken !== null) {
      const model_available = await modelAvailableCall(
        accessToken,
        userID,
        userRole,
        true,
        teamID,
        true
      );
      let available_model_names = model_available["data"].map(
        (element: { id: string }) => element.id
      );
      console.log("available_model_names:", available_model_names);
      return available_model_names;
    }
    return [];
  } catch (error) {
    console.error("Error fetching user models:", error);
    return [];
  }
};

export const fetchUserModels = async (userID: string, userRole: string, accessToken: string, setUserModels: (models: string[]) => void) => {
  try {
    if (userID === null || userRole === null) {
      return;
    }

    if (accessToken !== null) {
      const model_available = await modelAvailableCall(
        accessToken,
        userID,
        userRole
      );
      let available_model_names = model_available["data"].map(
        (element: { id: string }) => element.id
      );
      console.log("available_model_names:", available_model_names);
      setUserModels(available_model_names);
    }
  } catch (error) {
    console.error("Error fetching user models:", error);
  }
};

const CreateKey: React.FC<CreateKeyProps> = ({
  userID,
  team,
  teams,
  userRole,
  accessToken,
  data,
  addKey,
  premiumUser = false,
}) => {
  const [form] = Form.useForm();
  const [isModalVisible, setIsModalVisible] = useState(false);
  const [apiKey, setApiKey] = useState(null);
  const [softBudget, setSoftBudget] = useState(null);
  const [userModels, setUserModels] = useState<string[]>([]);
  const [modelsToPick, setModelsToPick] = useState<string[]>([]);
  const [keyOwner, setKeyOwner] = useState("you");
  const [predefinedTags, setPredefinedTags] = useState(getPredefinedTags(data));
  const [guardrailsList, setGuardrailsList] = useState<string[]>([]);
  const [loggingSettings, setLoggingSettings] = useState<any[]>([]);
  const [selectedCreateKeyTeam, setSelectedCreateKeyTeam] = useState<Team | null>(team);
  const [isCreateUserModalVisible, setIsCreateUserModalVisible] = useState(false);
  const [newlyCreatedUserId, setNewlyCreatedUserId] = useState<string | null>(null);
  const [possibleUIRoles, setPossibleUIRoles] = useState<
    Record<string, Record<string, string>>
  >({});
  const [userOptions, setUserOptions] = useState<UserOption[]>([]);
  const [userSearchLoading, setUserSearchLoading] = useState<boolean>(false);
  const [mcpAccessGroups, setMcpAccessGroups] = useState<string[]>([]);
  const [mcpAccessGroupsLoaded, setMcpAccessGroupsLoaded] = useState(false);

  const handleOk = () => {
    setIsModalVisible(false);
    form.resetFields();
    setLoggingSettings([]);
  };

  const handleCancel = () => {
    setIsModalVisible(false);
    setApiKey(null);
    setSelectedCreateKeyTeam(null);
    form.resetFields();
    setLoggingSettings([]);
  };

  useEffect(() => {
    if (userID && userRole && accessToken) {
      fetchUserModels(userID, userRole, accessToken, setUserModels);
    }
  }, [accessToken, userID, userRole]);

  const fetchMcpAccessGroups = async () => {
    try {
      if (accessToken == null) {
        return;
      }
      const groups = await fetchMCPAccessGroups(accessToken);
      setMcpAccessGroups(groups);
    } catch (error) {
      console.error("Failed to fetch MCP access groups:", error);
    }
  };

  useEffect(() => {
    fetchMcpAccessGroups();
  }, [accessToken]);


  useEffect(() => {
    const fetchGuardrails = async () => {
      try {
        const response = await getGuardrailsList(accessToken);
        const guardrailNames = response.guardrails.map(
          (g: { guardrail_name: string }) => g.guardrail_name
        );
        setGuardrailsList(guardrailNames);
      } catch (error) {
        console.error("Failed to fetch guardrails:", error);
      }
    };

    fetchGuardrails();
  }, [accessToken]);

  // Fetch possible user roles when component mounts
  useEffect(() => {
    const fetchPossibleRoles = async () => {
      try {
        if (accessToken) {
          // Check if roles are cached in session storage
          const cachedRoles = sessionStorage.getItem('possibleUserRoles');
          if (cachedRoles) {
            setPossibleUIRoles(JSON.parse(cachedRoles));
          } else {
            const availableUserRoles = await getPossibleUserRoles(accessToken);
            sessionStorage.setItem('possibleUserRoles', JSON.stringify(availableUserRoles));
            setPossibleUIRoles(availableUserRoles);
          }
        }
      } catch (error) {
        console.error("Error fetching possible user roles:", error);
      }
    };
    
    fetchPossibleRoles();
  }, [accessToken]);

  // Check if team selection is required
  const isTeamSelectionRequired = modelsToPick.includes('no-default-models');
  const isFormDisabled = isTeamSelectionRequired && !selectedCreateKeyTeam;

  const handleCreate = async (formValues: Record<string, any>) => {
    try {
      const newKeyAlias = formValues?.key_alias ?? "";
      const newKeyTeamId = formValues?.team_id ?? null;

      const existingKeyAliases =
        data
          ?.filter((k) => k.team_id === newKeyTeamId)
          .map((k) => k.key_alias) ?? [];

      if (existingKeyAliases.includes(newKeyAlias)) {
        throw new Error(
          `Key alias ${newKeyAlias} already exists for team with ID ${newKeyTeamId}, please provide another key alias`
        );
      }

      message.info("Making API Call");
      setIsModalVisible(true);
      
      if(keyOwner === "you"){
        formValues.user_id = userID
      }
      
      // Handle metadata for all key types
      let metadata: Record<string, any> = {};
      try {
        metadata = JSON.parse(formValues.metadata || "{}");
      } catch (error) {
        console.error("Error parsing metadata:", error);
      }
      
      // If it's a service account, add the service_account_id to the metadata
      if (keyOwner === "service_account") {
        metadata["service_account_id"] = formValues.key_alias;
      }

      // Add logging settings to the metadata
      if (loggingSettings.length > 0) {
        metadata = {
          ...metadata,
          logging: loggingSettings.filter(config => config.callback_name)
        };
      }
      
      // Update the formValues with the final metadata
      formValues.metadata = JSON.stringify(metadata);


      // Transform allowed_vector_store_ids and allowed_mcp_servers_and_groups into object_permission format
      if (formValues.allowed_vector_store_ids && formValues.allowed_vector_store_ids.length > 0) {
        formValues.object_permission = {
          vector_stores: formValues.allowed_vector_store_ids
        };
        // Remove the original field as it's now part of object_permission
        delete formValues.allowed_vector_store_ids;
      }

      // Transform allowed_mcp_servers_and_groups into object_permission format
      if (formValues.allowed_mcp_servers_and_groups && (formValues.allowed_mcp_servers_and_groups.servers?.length > 0 || formValues.allowed_mcp_servers_and_groups.accessGroups?.length > 0)) {
        if (!formValues.object_permission) {
          formValues.object_permission = {};
        }
        const { servers, accessGroups } = formValues.allowed_mcp_servers_and_groups;
        if (servers && servers.length > 0) {
          formValues.object_permission.mcp_servers = servers;
        }
        if (accessGroups && accessGroups.length > 0) {
          formValues.object_permission.mcp_access_groups = accessGroups;
        }
        // Remove the original field as it's now part of object_permission
        delete formValues.allowed_mcp_servers_and_groups;
      }

      // Transform allowed_mcp_access_groups into object_permission format
      if (formValues.allowed_mcp_access_groups && formValues.allowed_mcp_access_groups.length > 0) {
        if (!formValues.object_permission) {
          formValues.object_permission = {};
        }
        formValues.object_permission.mcp_access_groups = formValues.allowed_mcp_access_groups;
        // Remove the original field as it's now part of object_permission
        delete formValues.allowed_mcp_access_groups;
      }
      let response;
      if (keyOwner === "service_account") {
        response = await keyCreateServiceAccountCall(accessToken, formValues);
      } else {
        response = await keyCreateCall(accessToken, userID, formValues);
      }

      console.log("key create Response:", response);
      
      // Add the data to the state in the parent component
      // Also directly update the keys list in AllKeysTable without an API call
      addKey(response)
      
      setApiKey(response["key"]);
      setSoftBudget(response["soft_budget"]);
      message.success("API Key Created");
      form.resetFields();
      localStorage.removeItem("userData" + userID);

    } catch (error) {
      console.log("error in create key:", error);
      message.error(`Error creating the key: ${error}`);
    }
  };

  const handleCopy = () => {
    message.success("API Key copied to clipboard");
  };

  useEffect(() => {
    if (userID && userRole && accessToken) {
      fetchTeamModels(userID, userRole, accessToken, selectedCreateKeyTeam?.team_id ?? null).then((models) => {
        let allModels = Array.from(new Set([...(selectedCreateKeyTeam?.models ?? []), ...models]));
        setModelsToPick(allModels);
      });
    }
    form.setFieldValue('models', []);
  }, [selectedCreateKeyTeam, accessToken, userID, userRole]);

  // Add a callback function to handle user creation
  const handleUserCreated = (userId: string) => {
    setNewlyCreatedUserId(userId);
    form.setFieldsValue({ user_id: userId });
    setIsCreateUserModalVisible(false);
  };

  const fetchUsers = async (searchText: string): Promise<void> => {
    if (!searchText) {
      setUserOptions([]);
      return;
    }

    setUserSearchLoading(true);
    try {
      const params = new URLSearchParams();
      params.append('user_email', searchText); // Always search by email
      if (accessToken == null) {
        return;
      }
      const response = await userFilterUICall(accessToken, params);
      
      const data: User[] = response;
      const options: UserOption[] = data.map(user => ({
        label: `${user.user_email} (${user.user_id})`,
        value: user.user_id,
        user
      }));
      
      setUserOptions(options);
    } catch (error) {
      console.error('Error fetching users:', error);
      message.error('Failed to search for users');
    } finally {
      setUserSearchLoading(false);
    }
  };

  const debouncedSearch = useCallback(
    debounce((text: string) => fetchUsers(text), 300),
    [accessToken]
  );

  const handleUserSearch = (value: string): void => {
    debouncedSearch(value);
  };

  const handleUserSelect = (_value: string, option: UserOption): void => {
    const selectedUser = option.user;
    form.setFieldsValue({
      user_id: selectedUser.user_id
    });
  };

  return (
    <div>
      {userRole && rolesWithWriteAccess.includes(userRole) && (
        <Button className="mx-auto" onClick={() => setIsModalVisible(true)}>
          + Create New Key
        </Button>
      )}
      <Modal
        // title="Create Key"
        visible={isModalVisible}
        width={1000}
        footer={null}
        onOk={handleOk}
        onCancel={handleCancel}
      >
        <Form
          form={form}
          onFinish={handleCreate}
          labelCol={{ span: 8 }}
          wrapperCol={{ span: 16 }}
          labelAlign="left"
        >
          {/* Section 1: Key Ownership */}
          <div className="mb-8">
            <Title className="mb-4">Key Ownership</Title>
            <Form.Item 
              label={
                <span>
                  Owned By{' '}
                  <Tooltip title="Select who will own this API key">
                    <InfoCircleOutlined style={{ marginLeft: '4px' }} />
                  </Tooltip>
                </span>
              } 
              className="mb-4"
            >
              <Radio.Group
                onChange={(e) => setKeyOwner(e.target.value)}
                value={keyOwner}
              >
                <Radio value="you">You</Radio>
                <Radio value="service_account">Service Account</Radio>
                {userRole === "Admin" && <Radio value="another_user">Another User</Radio>}
              </Radio.Group>
            </Form.Item>

            {keyOwner === "another_user" && (
              <Form.Item
                label={
                  <span>
                    User ID{' '}
                    <Tooltip title="The user who will own this key and be responsible for its usage">
                      <InfoCircleOutlined style={{ marginLeft: '4px' }} />
                    </Tooltip>
                  </span>
                }
                name="user_id"
                className="mt-4"
                rules={[{ required: keyOwner === "another_user", message: `Please input the user ID of the user you are assigning the key to` }]}
              >
                <div>
                  <div style={{ display: 'flex', marginBottom: '8px' }}>
                    <Select
                      showSearch
                      placeholder="Type email to search for users"
                      filterOption={false}
                      onSearch={handleUserSearch}
                      onSelect={(value, option) => handleUserSelect(value, option as UserOption)}
                      options={userOptions}
                      loading={userSearchLoading}
                      allowClear
                      style={{ width: '100%' }}
                      notFoundContent={userSearchLoading ? 'Searching...' : 'No users found'}
                    />
                    <Button2 
                      onClick={() => setIsCreateUserModalVisible(true)}
                      style={{ marginLeft: '8px' }}
                    >
                      Create User
                    </Button2>
                  </div>
                  <div className="text-xs text-gray-500">
                    Search by email to find users
                  </div>
                </div>
              </Form.Item>
            )}
            <Form.Item
              label={
                <span>
                  Team{' '}
                  <Tooltip title="The team this key belongs to, which determines available models and budget limits">
                    <InfoCircleOutlined style={{ marginLeft: '4px' }} />
                  </Tooltip>
                </span>
              }
              name="team_id"
              initialValue={team ? team.team_id : null}
              className="mt-4"
            >
              <TeamDropdown 
                teams={teams} 
                onChange={(teamId) => {
                  const selectedTeam = teams?.find(t => t.team_id === teamId) || null;
                  setSelectedCreateKeyTeam(selectedTeam);
                }}
              />
            </Form.Item>

          </div>

          {/* Show message when team selection is required */}
          {isFormDisabled && (
            <div className="mb-8 p-4 bg-blue-50 border border-blue-200 rounded-md">
              <Text className="text-blue-800 text-sm">
                Please select a team to continue configuring your API key. If you do not see any teams, please contact your Proxy Admin to either provide you with access to models or to add you to a team.
              </Text>
            </div>
          )}

          {/* Section 2: Key Details */}
          {!isFormDisabled && (
            <div className="mb-8">
              <Title className="mb-4">Key Details</Title>
            <Form.Item
              label={
                <span>
                  {keyOwner === "you" || keyOwner === "another_user" ? "Key Name" : "Service Account ID"}{' '}
                  <Tooltip title={keyOwner === "you" || keyOwner === "another_user" ? 
                    "A descriptive name to identify this key" : 
                    "Unique identifier for this service account"}>
                    <InfoCircleOutlined style={{ marginLeft: '4px' }} />
                  </Tooltip>
                </span>
              }
              name="key_alias"
              rules={[{ required: true, message: `Please input a ${keyOwner === "you" ? "key name" : "service account ID"}` }]}
              help="required"
            >
              <TextInput placeholder="" />
            </Form.Item>
            
            <Form.Item
              label={
                <span>
                  Models{' '}
                  <Tooltip title="Select which models this key can access. Choose 'All Team Models' to grant access to all models available to the team">
                    <InfoCircleOutlined style={{ marginLeft: '4px' }} />
                  </Tooltip>
                </span>
              }
              name="models"
              rules={[{ required: true, message: "Please select a model" }]}
              help="required"
              className="mt-4"
            >
              <Select
                mode="multiple"
                placeholder="Select models"
                style={{ width: "100%" }}
                onChange={(values) => {
                  if (values.includes("all-team-models")) {
                    form.setFieldsValue({ models: ["all-team-models"] });
                  }
                }}
              >
                <Option key="all-team-models" value="all-team-models">
                  All Team Models
                </Option>
                {modelsToPick.map((model: string) => (
                  <Option key={model} value={model}>
                    {getModelDisplayName(model)}
                  </Option>
                ))}
              </Select>
            </Form.Item>
          </div>
          )}

          {/* Section 3: Optional Settings */}
          {!isFormDisabled && (
            <div className="mb-8">
              <Accordion className="mt-4 mb-4" onClick={() => { if (!mcpAccessGroupsLoaded) { fetchMcpAccessGroups(); setMcpAccessGroupsLoaded(true); } }}>
                <AccordionHeader>
                  <Title className="m-0">Optional Settings</Title>
                </AccordionHeader>
                <AccordionBody>
                  <Form.Item
                    className="mt-4"
                    label={
                      <span>
                        Max Budget (USD){' '}
                        <Tooltip title="Maximum amount in USD this key can spend. When reached, the key will be blocked from making further requests">
                          <InfoCircleOutlined style={{ marginLeft: '4px' }} />
                        </Tooltip>
                      </span>
                    }
                    name="max_budget"
                    help={`Budget cannot exceed team max budget: $${team?.max_budget !== null && team?.max_budget !== undefined ? team?.max_budget : "unlimited"}`}
                    rules={[
                      {
                        validator: async (_, value) => {
                          if (
                            value &&
                            team &&
                            team.max_budget !== null &&
                            value > team.max_budget
                          ) {
                            throw new Error(
                              `Budget cannot exceed team max budget: $${formatNumberWithCommas(team.max_budget, 4)}`
                            );
                          }
                        },
                      },
                    ]}
                  >
                    <NumericalInput step={0.01} precision={2} width={200} />
                  </Form.Item>
                  <Form.Item
                    className="mt-4"
                    label={
                      <span>
                        Reset Budget{' '}
                        <Tooltip title="How often the budget should reset. For example, setting 'daily' will reset the budget every 24 hours">
                          <InfoCircleOutlined style={{ marginLeft: '4px' }} />
                        </Tooltip>
                      </span>
                    }
                    name="budget_duration"
                    help={`Team Reset Budget: ${team?.budget_duration !== null && team?.budget_duration !== undefined ? team?.budget_duration : "None"}`}
                  >
                    <BudgetDurationDropdown onChange={(value) => form.setFieldValue('budget_duration', value)} />
                  </Form.Item>
                  <Form.Item
                    className="mt-4"
                    label={
                      <span>
                        Tokens per minute Limit (TPM){' '}
                        <Tooltip title="Maximum number of tokens this key can process per minute. Helps control usage and costs">
                          <InfoCircleOutlined style={{ marginLeft: '4px' }} />
                        </Tooltip>
                      </span>
                    }
                    name="tpm_limit"
                    help={`TPM cannot exceed team TPM limit: ${team?.tpm_limit !== null && team?.tpm_limit !== undefined ? team?.tpm_limit : "unlimited"}`}
                    rules={[
                      {
                        validator: async (_, value) => {
                          if (
                            value &&
                            team &&
                            team.tpm_limit !== null &&
                            value > team.tpm_limit
                          ) {
                            throw new Error(
                              `TPM limit cannot exceed team TPM limit: ${team.tpm_limit}`
                            );
                          }
                        },
                      },
                    ]}
                  >
                    <NumericalInput step={1} width={400} />
                  </Form.Item>
                  <Form.Item
                    className="mt-4"
                    label={
                      <span>
                        Requests per minute Limit (RPM){' '}
                        <Tooltip title="Maximum number of API requests this key can make per minute. Helps prevent abuse and manage load">
                          <InfoCircleOutlined style={{ marginLeft: '4px' }} />
                        </Tooltip>
                      </span>
                    }
                    name="rpm_limit"
                    help={`RPM cannot exceed team RPM limit: ${team?.rpm_limit !== null && team?.rpm_limit !== undefined ? team?.rpm_limit : "unlimited"}`}
                    rules={[
                      {
                        validator: async (_, value) => {
                          if (
                            value &&
                            team &&
                            team.rpm_limit !== null &&
                            value > team.rpm_limit
                          ) {
                            throw new Error(
                              `RPM limit cannot exceed team RPM limit: ${team.rpm_limit}`
                            );
                          }
                        },
                      },
                    ]}
                  >
                    <NumericalInput step={1} width={400} />
                  </Form.Item>
                  <Form.Item
                    label={
                      <span>
                        Expire Key{' '}
                        <Tooltip title="Set when this key should expire. Format: 30s (seconds), 30m (minutes), 30h (hours), 30d (days)">
                          <InfoCircleOutlined style={{ marginLeft: '4px' }} />
                        </Tooltip>
                      </span>
                    }
                    name="duration"
                    className="mt-4"
                  >
                    <TextInput placeholder="e.g., 30d" />
                  </Form.Item>
                  <Form.Item 
                    label={
                      <span>
                        Guardrails{' '}
                        <Tooltip title="Apply safety guardrails to this key to filter content or enforce policies">
                          <a 
                            href="https://docs.litellm.ai/docs/proxy/guardrails/quick_start" 
                            target="_blank" 
                            rel="noopener noreferrer"
                            onClick={(e) => e.stopPropagation()} // Prevent accordion from collapsing when clicking link
                          >
                            <InfoCircleOutlined style={{ marginLeft: '4px' }} />
                          </a>
                        </Tooltip>
                      </span>
                    }
                    name="guardrails" 
                    className="mt-4"
                    help="Select existing guardrails or enter new ones"
                  >
                    <Select
                      mode="tags"
                      style={{ width: '100%' }}
                      placeholder="Select or enter guardrails"
                      options={guardrailsList.map(name => ({ value: name, label: name }))}
                    />
                  </Form.Item>
                  <Form.Item 
                        label={
                          <span>
                            Allowed Vector Stores{' '}
                            <Tooltip title="Select which vector stores this key can access. If none selected, the key will have access to all available vector stores">
                              <InfoCircleOutlined style={{ marginLeft: '4px' }} />
                            </Tooltip>
                          </span>
                        } 
                        name="allowed_vector_store_ids" 
                        className="mt-4"
                        help="Select vector stores this key can access. Leave empty for access to all vector stores"
                      >
                        <PremiumVectorStoreSelector
                          onChange={(values) => form.setFieldValue('allowed_vector_store_ids', values)}
                          value={form.getFieldValue('allowed_vector_store_ids')}
                          accessToken={accessToken}
                          placeholder="Select vector stores (optional)"
                          premiumUser={premiumUser}
                        />
                      </Form.Item>

                  <Form.Item 
                        label={
                          <span>
                            Allowed MCP Servers{' '}
<<<<<<< HEAD
                            <Tooltip title="Select which MCP servers or access groups this key can access. ">
=======
                            <Tooltip title="Select which MCP servers or access groups this key can access. Leave empty for access to all.">
>>>>>>> cb96f1d7
                              <InfoCircleOutlined style={{ marginLeft: '4px' }} />
                            </Tooltip>
                          </span>
                        } 
                        name="allowed_mcp_servers_and_groups" 
                        className="mt-4"
<<<<<<< HEAD
                        help="Select MCP servers or access groups this key can access. "
=======
                        help="Select MCP servers or access groups this key can access. Leave empty for access to all."
>>>>>>> cb96f1d7
                      >
                        <PremiumMCPSelector
                          onChange={val => form.setFieldValue('allowed_mcp_servers_and_groups', val)}
                          value={form.getFieldValue('allowed_mcp_servers_and_groups')}
                          accessToken={accessToken}
                          placeholder="Select MCP servers or access groups (optional)"
                          premiumUser={premiumUser}
                        />
                      </Form.Item>

                  <Form.Item 
                    label={
                      <span>
                        Metadata{' '}
                        <Tooltip title="JSON object with additional information about this key. Used for tracking or custom logic">
                          <InfoCircleOutlined style={{ marginLeft: '4px' }} />
                        </Tooltip>
                      </span>
                    } 
                    name="metadata" 
                    className="mt-4"
                  >
                    <Input.TextArea
                      rows={4}
                      placeholder="Enter metadata as JSON"
                    />
                  </Form.Item>
                  <Form.Item
                    label={
                      <span>
                        Tags{' '}
                        <Tooltip title="Tags for tracking spend and/or doing tag-based routing. Used for analytics and filtering">
                          <InfoCircleOutlined style={{ marginLeft: '4px' }} />
                        </Tooltip>
                      </span>
                    }
                    name="tags"
                    className="mt-4"
                    help={`Tags for tracking spend and/or doing tag-based routing.`}
                  >
                  <Select
                      mode="tags"
                      style={{ width: '100%' }}
                      placeholder="Enter tags"
                      tokenSeparators={[',']}
                      options={predefinedTags}
                    />
                  </Form.Item>

                  <Accordion className="mt-4 mb-4">
                    <AccordionHeader>
                      <b>Logging Settings</b>
                    </AccordionHeader>
                    <AccordionBody>
                      <div className="mt-4">
                        <PremiumLoggingSettings
                          value={loggingSettings}
                          onChange={setLoggingSettings}
                          premiumUser={premiumUser}
                        />
                      </div>
                    </AccordionBody>
                  </Accordion>
                  <Accordion className="mt-4 mb-4">
                    <AccordionHeader>
                    <div className="flex items-center gap-2">

                      <b>Advanced Settings</b>
                      <Tooltip title={ 
                        <span>
                          Learn more about advanced settings in our{' '}
                          <a 
                            href={proxyBaseUrl ? `${proxyBaseUrl}/#/key%20management/generate_key_fn_key_generate_post`: `/#/key%20management/generate_key_fn_key_generate_post`}
                            target="_blank"
                            rel="noopener noreferrer"
                            className="text-blue-400 hover:text-blue-300"
                          >
                            documentation
                          </a>
                        </span>
                      }>
                        <InfoCircleOutlined className="text-gray-400 hover:text-gray-300 cursor-help" />
                      </Tooltip>
                      </div>
                    </AccordionHeader>
                    <AccordionBody>
                      <SchemaFormFields 
                        schemaComponent="GenerateKeyRequest"
                        form={form}
                        excludedFields={['key_alias', 'team_id', 'models', 'duration', 'metadata', 'tags', 'guardrails', "max_budget", "budget_duration", "tpm_limit", "rpm_limit"]}
                      />
                    </AccordionBody>
                  </Accordion>
                </AccordionBody>
              </Accordion>
            </div>
          )}

          <div style={{ textAlign: "right", marginTop: "10px" }}>
            <Button2 
              htmlType="submit" 
              disabled={isFormDisabled}
              style={{ opacity: isFormDisabled ? 0.5 : 1 }}
            >
              Create Key
            </Button2>
          </div>
        </Form>
      </Modal>

      {/* Add the Create User Modal */}
      {isCreateUserModalVisible && (
        <Modal
          title="Create New User"
          visible={isCreateUserModalVisible}
          onCancel={() => setIsCreateUserModalVisible(false)}
          footer={null}
          width={800}
        >
          <Createuser 
            userID={userID}
            accessToken={accessToken}
            teams={teams}
            possibleUIRoles={possibleUIRoles}
            onUserCreated={handleUserCreated}
            isEmbedded={true}
          />
        </Modal>
      )}

      {apiKey && (
        <Modal
          visible={isModalVisible}
          onOk={handleOk}
          onCancel={handleCancel}
          footer={null}
        >
          <Grid numItems={1} className="gap-2 w-full">
            <Title>Save your Key</Title>
            <Col numColSpan={1}>
              <p>
                Please save this secret key somewhere safe and accessible. For
                security reasons, <b>you will not be able to view it again</b>{" "}
                through your LiteLLM account. If you lose this secret key, you
                will need to generate a new one.
              </p>
            </Col>
            <Col numColSpan={1}>
              {apiKey != null ? (
                <div>
                  <Text className="mt-3">API Key:</Text>
                  <div
                    style={{
                      background: "#f8f8f8",
                      padding: "10px",
                      borderRadius: "5px",
                      marginBottom: "10px",
                    }}
                  >
                    <pre
                      style={{ wordWrap: "break-word", whiteSpace: "normal" }}
                    >
                      {apiKey}
                    </pre>
                  </div>

                  <CopyToClipboard text={apiKey} onCopy={handleCopy}>
                    <Button className="mt-3">Copy API Key</Button>
                  </CopyToClipboard>
                  {/* <Button className="mt-3" onClick={sendSlackAlert}>
                    Test Key
                </Button> */}
                </div>
              ) : (
                <Text>Key being created, this might take 30s</Text>
              )}
            </Col>
          </Grid>
        </Modal>
      )}
    </div>
  );
};

export default CreateKey;<|MERGE_RESOLUTION|>--- conflicted
+++ resolved
@@ -799,22 +799,14 @@
                         label={
                           <span>
                             Allowed MCP Servers{' '}
-<<<<<<< HEAD
                             <Tooltip title="Select which MCP servers or access groups this key can access. ">
-=======
-                            <Tooltip title="Select which MCP servers or access groups this key can access. Leave empty for access to all.">
->>>>>>> cb96f1d7
                               <InfoCircleOutlined style={{ marginLeft: '4px' }} />
                             </Tooltip>
                           </span>
                         } 
                         name="allowed_mcp_servers_and_groups" 
                         className="mt-4"
-<<<<<<< HEAD
                         help="Select MCP servers or access groups this key can access. "
-=======
-                        help="Select MCP servers or access groups this key can access. Leave empty for access to all."
->>>>>>> cb96f1d7
                       >
                         <PremiumMCPSelector
                           onChange={val => form.setFieldValue('allowed_mcp_servers_and_groups', val)}
