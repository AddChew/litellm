--- conflicted
+++ resolved
@@ -5,15 +5,10 @@
       api_key: my-fake-key
       api_base: https://exampleopenaiendpoint-production.up.railway.app/
 
-<<<<<<< HEAD
+
 general_settings:
   store_model_in_db: true
 
+
 litellm_settings:
   callbacks: ["gcs_bucket"]
-=======
-litellm_settings:
-  cache: True
-  cache_params:
-    type: redis
->>>>>>> 64a42296
