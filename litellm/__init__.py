### Hide pydantic namespace conflict warnings globally ###
import warnings

warnings.filterwarnings("ignore", message=".*conflict with protected namespace.*")
### INIT VARIABLES ####################
import threading
import os
from typing import Callable, List, Optional, Dict, Union, Any, Literal, get_args
from litellm.llms.custom_httpx.http_handler import AsyncHTTPHandler, HTTPHandler
from litellm.caching.caching import Cache, DualCache, RedisCache, InMemoryCache
from litellm.caching.llm_caching_handler import LLMClientCache
from litellm.types.llms.bedrock import COHERE_EMBEDDING_INPUT_TYPES
from litellm.types.utils import (
    ImageObject,
    BudgetConfig,
    all_litellm_params,
    all_litellm_params as _litellm_completion_params,
    CredentialItem,
)  # maintain backwards compatibility for root param
from litellm._logging import (
    set_verbose,
    _turn_on_debug,
    verbose_logger,
    json_logs,
    _turn_on_json,
    log_level,
)
import re
from litellm.constants import (
    DEFAULT_BATCH_SIZE,
    DEFAULT_FLUSH_INTERVAL_SECONDS,
    ROUTER_MAX_FALLBACKS,
    DEFAULT_MAX_RETRIES,
    DEFAULT_REPLICATE_POLLING_RETRIES,
    DEFAULT_REPLICATE_POLLING_DELAY_SECONDS,
    LITELLM_CHAT_PROVIDERS,
    HUMANLOOP_PROMPT_CACHE_TTL_SECONDS,
    OPENAI_CHAT_COMPLETION_PARAMS,
    OPENAI_CHAT_COMPLETION_PARAMS as _openai_completion_params,  # backwards compatibility
    OPENAI_FINISH_REASONS,
    OPENAI_FINISH_REASONS as _openai_finish_reasons,  # backwards compatibility
    openai_compatible_endpoints,
    openai_compatible_providers,
    openai_text_completion_compatible_providers,
    _openai_like_providers,
    replicate_models,
    clarifai_models,
    huggingface_models,
    empower_models,
    together_ai_models,
    baseten_models,
    REPEATED_STREAMING_CHUNK_LIMIT,
    request_timeout,
    open_ai_embedding_models,
    cohere_embedding_models,
    bedrock_embedding_models,
    known_tokenizer_config,
    BEDROCK_INVOKE_PROVIDERS_LITERAL,
    DEFAULT_MAX_TOKENS,
    DEFAULT_SOFT_BUDGET,
    DEFAULT_ALLOWED_FAILS,
)
from litellm.types.guardrails import GuardrailItem
from litellm.types.secret_managers.main import (
    KeyManagementSystem,
    KeyManagementSettings,
)
from litellm.types.proxy.management_endpoints.ui_sso import (
    DefaultTeamSSOParams,
    LiteLLM_UpperboundKeyGenerateParams,
)
from litellm.types.utils import StandardKeyGenerationConfig, LlmProviders
from litellm.integrations.custom_logger import CustomLogger
from litellm.litellm_core_utils.logging_callback_manager import LoggingCallbackManager
import httpx
import dotenv
from litellm.llms.custom_httpx.async_client_cleanup import register_async_client_cleanup

litellm_mode = os.getenv("LITELLM_MODE", "DEV")  # "PRODUCTION", "DEV"
if litellm_mode == "DEV":
    dotenv.load_dotenv()

# Register async client cleanup to prevent resource leaks
register_async_client_cleanup()

##################################################
if set_verbose == True:
    _turn_on_debug()
##################################################
### Callbacks /Logging / Success / Failure Handlers #####
CALLBACK_TYPES = Union[str, Callable, CustomLogger]
input_callback: List[CALLBACK_TYPES] = []
success_callback: List[CALLBACK_TYPES] = []
failure_callback: List[CALLBACK_TYPES] = []
service_callback: List[CALLBACK_TYPES] = []
logging_callback_manager = LoggingCallbackManager()
_custom_logger_compatible_callbacks_literal = Literal[
    "lago",
    "openmeter",
    "logfire",
    "literalai",
    "dynamic_rate_limiter",
    "langsmith",
    "prometheus",
    "otel",
    "datadog",
    "datadog_llm_observability",
    "galileo",
    "braintrust",
    "arize",
    "arize_phoenix",
    "langtrace",
    "gcs_bucket",
    "azure_storage",
    "opik",
    "argilla",
    "mlflow",
    "langfuse",
    "langfuse_otel",
    "pagerduty",
    "humanloop",
    "gcs_pubsub",
    "agentops",
    "anthropic_cache_control_hook",
    "generic_api",
    "resend_email",
    "smtp_email",
    "deepeval",
    "s3_v2",
    "aws_sqs",
    "vector_store_pre_call_hook",
]
logged_real_time_event_types: Optional[Union[List[str], Literal["*"]]] = None
_known_custom_logger_compatible_callbacks: List = list(
    get_args(_custom_logger_compatible_callbacks_literal)
)
callbacks: List[
    Union[Callable, _custom_logger_compatible_callbacks_literal, CustomLogger]
] = []
initialized_langfuse_clients: int = 0
langfuse_default_tags: Optional[List[str]] = None
langsmith_batch_size: Optional[int] = None
prometheus_initialize_budget_metrics: Optional[bool] = False
require_auth_for_metrics_endpoint: Optional[bool] = False
argilla_batch_size: Optional[int] = None
datadog_use_v1: Optional[bool] = False  # if you want to use v1 datadog logged payload.
gcs_pub_sub_use_v1: Optional[
    bool
] = False  # if you want to use v1 gcs pubsub logged payload
generic_api_use_v1: Optional[
    bool
] = False  # if you want to use v1 generic api logged payload
argilla_transformation_object: Optional[Dict[str, Any]] = None
_async_input_callback: List[
    Union[str, Callable, CustomLogger]
] = []  # internal variable - async custom callbacks are routed here.
_async_success_callback: List[
    Union[str, Callable, CustomLogger]
] = []  # internal variable - async custom callbacks are routed here.
_async_failure_callback: List[
    Union[str, Callable, CustomLogger]
] = []  # internal variable - async custom callbacks are routed here.
pre_call_rules: List[Callable] = []
post_call_rules: List[Callable] = []
turn_off_message_logging: Optional[bool] = False
log_raw_request_response: bool = False
redact_messages_in_exceptions: Optional[bool] = False
redact_user_api_key_info: Optional[bool] = False
filter_invalid_headers: Optional[bool] = False
add_user_information_to_llm_headers: Optional[
    bool
] = None  # adds user_id, team_id, token hash (params from StandardLoggingMetadata) to request headers
store_audit_logs = False  # Enterprise feature, allow users to see audit logs
### end of callbacks #############

email: Optional[
    str
] = None  # Not used anymore, will be removed in next MAJOR release - https://github.com/BerriAI/litellm/discussions/648
token: Optional[
    str
] = None  # Not used anymore, will be removed in next MAJOR release - https://github.com/BerriAI/litellm/discussions/648
telemetry = True
max_tokens: int = DEFAULT_MAX_TOKENS  # OpenAI Defaults
drop_params = bool(os.getenv("LITELLM_DROP_PARAMS", False))
modify_params = bool(os.getenv("LITELLM_MODIFY_PARAMS", False))
retry = True
### AUTH ###
api_key: Optional[str] = None
openai_key: Optional[str] = None
groq_key: Optional[str] = None
databricks_key: Optional[str] = None
openai_like_key: Optional[str] = None
azure_key: Optional[str] = None
anthropic_key: Optional[str] = None
replicate_key: Optional[str] = None
bytez_key: Optional[str] = None
cohere_key: Optional[str] = None
infinity_key: Optional[str] = None
clarifai_key: Optional[str] = None
maritalk_key: Optional[str] = None
ai21_key: Optional[str] = None
ollama_key: Optional[str] = None
openrouter_key: Optional[str] = None
datarobot_key: Optional[str] = None
predibase_key: Optional[str] = None
huggingface_key: Optional[str] = None
vertex_project: Optional[str] = None
vertex_location: Optional[str] = None
predibase_tenant_id: Optional[str] = None
togetherai_api_key: Optional[str] = None
cloudflare_api_key: Optional[str] = None
baseten_key: Optional[str] = None
llama_api_key: Optional[str] = None
aleph_alpha_key: Optional[str] = None
nlp_cloud_key: Optional[str] = None
novita_api_key: Optional[str] = None
snowflake_key: Optional[str] = None
nebius_key: Optional[str] = None
common_cloud_provider_auth_params: dict = {
    "params": ["project", "region_name", "token"],
    "providers": ["vertex_ai", "bedrock", "watsonx", "azure", "vertex_ai_beta"],
}
use_litellm_proxy: bool = (
    False  # when True, requests will be sent to the specified litellm proxy endpoint
)
use_client: bool = False
ssl_verify: Union[str, bool] = True
ssl_security_level: Optional[str] = None
ssl_certificate: Optional[str] = None
disable_streaming_logging: bool = False
disable_token_counter: bool = False
disable_add_transform_inline_image_block: bool = False
disable_add_user_agent_to_request_tags: bool = False
extra_spend_tag_headers: Optional[List[str]] = None
in_memory_llm_clients_cache: LLMClientCache = LLMClientCache()
safe_memory_mode: bool = False
enable_azure_ad_token_refresh: Optional[bool] = False
### DEFAULT AZURE API VERSION ###
AZURE_DEFAULT_API_VERSION = "2025-02-01-preview"  # this is updated to the latest
### DEFAULT WATSONX API VERSION ###
WATSONX_DEFAULT_API_VERSION = "2024-03-13"
### COHERE EMBEDDINGS DEFAULT TYPE ###
COHERE_DEFAULT_EMBEDDING_INPUT_TYPE: COHERE_EMBEDDING_INPUT_TYPES = "search_document"
### CREDENTIALS ###
credential_list: List[CredentialItem] = []
### GUARDRAILS ###
llamaguard_model_name: Optional[str] = None
openai_moderations_model_name: Optional[str] = None
presidio_ad_hoc_recognizers: Optional[str] = None
google_moderation_confidence_threshold: Optional[float] = None
llamaguard_unsafe_content_categories: Optional[str] = None
blocked_user_list: Optional[Union[str, List]] = None
banned_keywords_list: Optional[Union[str, List]] = None
llm_guard_mode: Literal["all", "key-specific", "request-specific"] = "all"
guardrail_name_config_map: Dict[str, GuardrailItem] = {}
##################
### PREVIEW FEATURES ###
enable_preview_features: bool = False
return_response_headers: bool = (
    False  # get response headers from LLM Api providers - example x-remaining-requests,
)
enable_json_schema_validation: bool = False
##################
logging: bool = True
enable_loadbalancing_on_batch_endpoints: Optional[bool] = None
enable_caching_on_provider_specific_optional_params: bool = (
    False  # feature-flag for caching on optional params - e.g. 'top_k'
)
caching: bool = False  # Not used anymore, will be removed in next MAJOR release - https://github.com/BerriAI/litellm/discussions/648
caching_with_models: bool = False  # # Not used anymore, will be removed in next MAJOR release - https://github.com/BerriAI/litellm/discussions/648
cache: Optional[
    Cache
] = None  # cache object <- use this - https://docs.litellm.ai/docs/caching
default_in_memory_ttl: Optional[float] = None
default_redis_ttl: Optional[float] = None
default_redis_batch_cache_expiry: Optional[float] = None
model_alias_map: Dict[str, str] = {}
model_group_alias_map: Dict[str, str] = {}
model_group_settings: Optional["ModelGroupSettings"] = None
max_budget: float = 0.0  # set the max budget across all providers
budget_duration: Optional[
    str
] = None  # proxy only - resets budget after fixed duration. You can set duration as seconds ("30s"), minutes ("30m"), hours ("30h"), days ("30d").
default_soft_budget: float = (
    DEFAULT_SOFT_BUDGET  # by default all litellm proxy keys have a soft budget of 50.0
)
forward_traceparent_to_llm_provider: bool = False


_current_cost = 0.0  # private variable, used if max budget is set
error_logs: Dict = {}
add_function_to_prompt: bool = False  # if function calling not supported by api, append function call details to system prompt
client_session: Optional[httpx.Client] = None
aclient_session: Optional[httpx.AsyncClient] = None
model_fallbacks: Optional[List] = None  # Deprecated for 'litellm.fallbacks'
model_cost_map_url: str = "https://raw.githubusercontent.com/BerriAI/litellm/main/model_prices_and_context_window.json"
suppress_debug_info = False
dynamodb_table_name: Optional[str] = None
s3_callback_params: Optional[Dict] = None
aws_sqs_callback_params: Optional[Dict] = None
generic_logger_headers: Optional[Dict] = None
default_key_generate_params: Optional[Dict] = None
upperbound_key_generate_params: Optional[LiteLLM_UpperboundKeyGenerateParams] = None
key_generation_settings: Optional[StandardKeyGenerationConfig] = None
default_internal_user_params: Optional[Dict] = None
default_team_params: Optional[Union[DefaultTeamSSOParams, Dict]] = None
default_team_settings: Optional[List] = None
max_user_budget: Optional[float] = None
default_max_internal_user_budget: Optional[float] = None
max_internal_user_budget: Optional[float] = None
max_ui_session_budget: Optional[float] = 10  # $10 USD budgets for UI Chat sessions
internal_user_budget_duration: Optional[str] = None
tag_budget_config: Optional[Dict[str, BudgetConfig]] = None
max_end_user_budget: Optional[float] = None
disable_end_user_cost_tracking: Optional[bool] = None
disable_end_user_cost_tracking_prometheus_only: Optional[bool] = None
enable_end_user_cost_tracking_prometheus_only: Optional[bool] = None
custom_prometheus_metadata_labels: List[str] = []
custom_prometheus_tags: List[str] = []
prometheus_metrics_config: Optional[List] = None
disable_add_prefix_to_prompt: bool = (
    False  # used by anthropic, to disable adding prefix to prompt
)
disable_copilot_system_to_assistant: bool = False  # If false (default), converts all 'system' role messages to 'assistant' for GitHub Copilot compatibility. Set to true to disable this behavior.
public_model_groups: Optional[List[str]] = None
public_model_groups_links: Dict[str, str] = {}
#### REQUEST PRIORITIZATION #####
priority_reservation: Optional[Dict[str, float]] = None


######## Networking Settings ########
use_aiohttp_transport: bool = True  # Older variable, aiohttp is now the default. use disable_aiohttp_transport instead.
aiohttp_trust_env: bool = False  # set to true to use HTTP_ Proxy settings
disable_aiohttp_transport: bool = False  # Set this to true to use httpx instead
disable_aiohttp_trust_env: bool = (
    False  # When False, aiohttp will respect HTTP(S)_PROXY env vars
)
force_ipv4: bool = False  # when True, litellm will force ipv4 for all LLM requests. Some users have seen httpx ConnectionError when using ipv6.
module_level_aclient = AsyncHTTPHandler(
    timeout=request_timeout, client_alias="module level aclient"
)
module_level_client = HTTPHandler(timeout=request_timeout)

#### RETRIES ####
num_retries: Optional[int] = None  # per model endpoint
max_fallbacks: Optional[int] = None
default_fallbacks: Optional[List] = None
fallbacks: Optional[List] = None
context_window_fallbacks: Optional[List] = None
content_policy_fallbacks: Optional[List] = None
allowed_fails: int = 3
num_retries_per_request: Optional[
    int
] = None  # for the request overall (incl. fallbacks + model retries)
####### SECRET MANAGERS #####################
secret_manager_client: Optional[
    Any
] = None  # list of instantiated key management clients - e.g. azure kv, infisical, etc.
_google_kms_resource_name: Optional[str] = None
_key_management_system: Optional[KeyManagementSystem] = None
_key_management_settings: KeyManagementSettings = KeyManagementSettings()
#### PII MASKING ####
output_parse_pii: bool = False
#############################################
from litellm.litellm_core_utils.get_model_cost_map import get_model_cost_map

model_cost = get_model_cost_map(url=model_cost_map_url)
custom_prompt_dict: Dict[str, dict] = {}
check_provider_endpoint = False


####### THREAD-SPECIFIC DATA ####################
class MyLocal(threading.local):
    def __init__(self):
        self.user = "Hello World"


_thread_context = MyLocal()


def identify(event_details):
    # Store user in thread local data
    if "user" in event_details:
        _thread_context.user = event_details["user"]


####### ADDITIONAL PARAMS ################### configurable params if you use proxy models like Helicone, map spend to org id, etc.
api_base: Optional[str] = None
headers = None
api_version = None
organization = None
project = None
config_path = None
vertex_ai_safety_settings: Optional[dict] = None
BEDROCK_CONVERSE_MODELS = [
    "anthropic.claude-opus-4-20250514-v1:0",
    "anthropic.claude-sonnet-4-20250514-v1:0",
    "anthropic.claude-3-7-sonnet-20250219-v1:0",
    "anthropic.claude-3-5-haiku-20241022-v1:0",
    "anthropic.claude-3-5-sonnet-20241022-v2:0",
    "anthropic.claude-3-5-sonnet-20240620-v1:0",
    "anthropic.claude-3-opus-20240229-v1:0",
    "anthropic.claude-3-sonnet-20240229-v1:0",
    "anthropic.claude-3-haiku-20240307-v1:0",
    "anthropic.claude-v2",
    "anthropic.claude-v2:1",
    "anthropic.claude-v1",
    "anthropic.claude-instant-v1",
    "ai21.jamba-instruct-v1:0",
    "ai21.jamba-1-5-mini-v1:0",
    "ai21.jamba-1-5-large-v1:0",
    "meta.llama3-70b-instruct-v1:0",
    "meta.llama3-8b-instruct-v1:0",
    "meta.llama3-1-8b-instruct-v1:0",
    "meta.llama3-1-70b-instruct-v1:0",
    "meta.llama3-1-405b-instruct-v1:0",
    "meta.llama3-70b-instruct-v1:0",
    "mistral.mistral-large-2407-v1:0",
    "mistral.mistral-large-2402-v1:0",
    "mistral.mistral-small-2402-v1:0",
    "meta.llama3-2-1b-instruct-v1:0",
    "meta.llama3-2-3b-instruct-v1:0",
    "meta.llama3-2-11b-instruct-v1:0",
    "meta.llama3-2-90b-instruct-v1:0",
]

####### COMPLETION MODELS ###################
open_ai_chat_completion_models: List = []
open_ai_text_completion_models: List = []
cohere_models: List = []
cohere_chat_models: List = []
mistral_chat_models: List = []
text_completion_codestral_models: List = []
anthropic_models: List = []
openrouter_models: List = []
datarobot_models: List = []
vertex_language_models: List = []
vertex_vision_models: List = []
vertex_chat_models: List = []
vertex_code_chat_models: List = []
vertex_ai_image_models: List = []
vertex_text_models: List = []
vertex_code_text_models: List = []
vertex_embedding_models: List = []
vertex_anthropic_models: List = []
vertex_llama3_models: List = []
vertex_ai_ai21_models: List = []
vertex_mistral_models: List = []
ai21_models: List = []
ai21_chat_models: List = []
nlp_cloud_models: List = []
aleph_alpha_models: List = []
bedrock_models: List = []
bedrock_converse_models: List = BEDROCK_CONVERSE_MODELS
fireworks_ai_models: List = []
fireworks_ai_embedding_models: List = []
deepinfra_models: List = []
perplexity_models: List = []
watsonx_models: List = []
gemini_models: List = []
xai_models: List = []
deepseek_models: List = []
azure_ai_models: List = []
jina_ai_models: List = []
voyage_models: List = []
infinity_models: List = []
databricks_models: List = []
cloudflare_models: List = []
codestral_models: List = []
friendliai_models: List = []
featherless_ai_models: List = []
palm_models: List = []
groq_models: List = []
azure_models: List = []
azure_text_models: List = []
anyscale_models: List = []
cerebras_models: List = []
galadriel_models: List = []
sambanova_models: List = []
novita_models: List = []
assemblyai_models: List = []
snowflake_models: List = []
llama_models: List = []
nscale_models: List = []
nebius_models: List = []
nebius_embedding_models: List = []
deepgram_models: List = []
elevenlabs_models: List = []
dashscope_models: List = []
moonshot_models: List = []
v0_models: List = []
morph_models: List = []
lambda_ai_models: List = []
<<<<<<< HEAD
hyperbolic_models: List = []

=======
recraft_models: List = []
>>>>>>> 27c9be67

def is_bedrock_pricing_only_model(key: str) -> bool:
    """
    Excludes keys with the pattern 'bedrock/<region>/<model>'. These are in the model_prices_and_context_window.json file for pricing purposes only.

    Args:
        key (str): A key to filter.

    Returns:
        bool: True if the key matches the Bedrock pattern, False otherwise.
    """
    # Regex to match 'bedrock/<region>/<model>'
    bedrock_pattern = re.compile(r"^bedrock/[a-zA-Z0-9_-]+/.+$")

    if "month-commitment" in key:
        return True

    is_match = bedrock_pattern.match(key)
    return is_match is not None


def is_openai_finetune_model(key: str) -> bool:
    """
    Excludes model cost keys with the pattern 'ft:<model>'. These are in the model_prices_and_context_window.json file for pricing purposes only.

    Args:
        key (str): A key to filter.

    Returns:
        bool: True if the key matches the OpenAI finetune pattern, False otherwise.
    """
    return key.startswith("ft:") and not key.count(":") > 1


def add_known_models():
    for key, value in model_cost.items():
        if value.get("litellm_provider") == "openai" and not is_openai_finetune_model(
            key
        ):
            open_ai_chat_completion_models.append(key)
        elif value.get("litellm_provider") == "text-completion-openai":
            open_ai_text_completion_models.append(key)
        elif value.get("litellm_provider") == "azure_text":
            azure_text_models.append(key)
        elif value.get("litellm_provider") == "cohere":
            cohere_models.append(key)
        elif value.get("litellm_provider") == "cohere_chat":
            cohere_chat_models.append(key)
        elif value.get("litellm_provider") == "mistral":
            mistral_chat_models.append(key)
        elif value.get("litellm_provider") == "anthropic":
            anthropic_models.append(key)
        elif value.get("litellm_provider") == "empower":
            empower_models.append(key)
        elif value.get("litellm_provider") == "openrouter":
            openrouter_models.append(key)
        elif value.get("litellm_provider") == "datarobot":
            datarobot_models.append(key)
        elif value.get("litellm_provider") == "vertex_ai-text-models":
            vertex_text_models.append(key)
        elif value.get("litellm_provider") == "vertex_ai-code-text-models":
            vertex_code_text_models.append(key)
        elif value.get("litellm_provider") == "vertex_ai-language-models":
            vertex_language_models.append(key)
        elif value.get("litellm_provider") == "vertex_ai-vision-models":
            vertex_vision_models.append(key)
        elif value.get("litellm_provider") == "vertex_ai-chat-models":
            vertex_chat_models.append(key)
        elif value.get("litellm_provider") == "vertex_ai-code-chat-models":
            vertex_code_chat_models.append(key)
        elif value.get("litellm_provider") == "vertex_ai-embedding-models":
            vertex_embedding_models.append(key)
        elif value.get("litellm_provider") == "vertex_ai-anthropic_models":
            key = key.replace("vertex_ai/", "")
            vertex_anthropic_models.append(key)
        elif value.get("litellm_provider") == "vertex_ai-llama_models":
            key = key.replace("vertex_ai/", "")
            vertex_llama3_models.append(key)
        elif value.get("litellm_provider") == "vertex_ai-mistral_models":
            key = key.replace("vertex_ai/", "")
            vertex_mistral_models.append(key)
        elif value.get("litellm_provider") == "vertex_ai-ai21_models":
            key = key.replace("vertex_ai/", "")
            vertex_ai_ai21_models.append(key)
        elif value.get("litellm_provider") == "vertex_ai-image-models":
            key = key.replace("vertex_ai/", "")
            vertex_ai_image_models.append(key)
        elif value.get("litellm_provider") == "ai21":
            if value.get("mode") == "chat":
                ai21_chat_models.append(key)
            else:
                ai21_models.append(key)
        elif value.get("litellm_provider") == "nlp_cloud":
            nlp_cloud_models.append(key)
        elif value.get("litellm_provider") == "aleph_alpha":
            aleph_alpha_models.append(key)
        elif value.get(
            "litellm_provider"
        ) == "bedrock" and not is_bedrock_pricing_only_model(key):
            bedrock_models.append(key)
        elif value.get("litellm_provider") == "bedrock_converse":
            bedrock_converse_models.append(key)
        elif value.get("litellm_provider") == "deepinfra":
            deepinfra_models.append(key)
        elif value.get("litellm_provider") == "perplexity":
            perplexity_models.append(key)
        elif value.get("litellm_provider") == "watsonx":
            watsonx_models.append(key)
        elif value.get("litellm_provider") == "gemini":
            gemini_models.append(key)
        elif value.get("litellm_provider") == "fireworks_ai":
            # ignore the 'up-to', '-to-' model names -> not real models. just for cost tracking based on model params.
            if "-to-" not in key and "fireworks-ai-default" not in key:
                fireworks_ai_models.append(key)
        elif value.get("litellm_provider") == "fireworks_ai-embedding-models":
            # ignore the 'up-to', '-to-' model names -> not real models. just for cost tracking based on model params.
            if "-to-" not in key:
                fireworks_ai_embedding_models.append(key)
        elif value.get("litellm_provider") == "text-completion-codestral":
            text_completion_codestral_models.append(key)
        elif value.get("litellm_provider") == "xai":
            xai_models.append(key)
        elif value.get("litellm_provider") == "deepseek":
            deepseek_models.append(key)
        elif value.get("litellm_provider") == "meta_llama":
            llama_models.append(key)
        elif value.get("litellm_provider") == "nscale":
            nscale_models.append(key)
        elif value.get("litellm_provider") == "azure_ai":
            azure_ai_models.append(key)
        elif value.get("litellm_provider") == "voyage":
            voyage_models.append(key)
        elif value.get("litellm_provider") == "infinity":
            infinity_models.append(key)
        elif value.get("litellm_provider") == "databricks":
            databricks_models.append(key)
        elif value.get("litellm_provider") == "cloudflare":
            cloudflare_models.append(key)
        elif value.get("litellm_provider") == "codestral":
            codestral_models.append(key)
        elif value.get("litellm_provider") == "friendliai":
            friendliai_models.append(key)
        elif value.get("litellm_provider") == "palm":
            palm_models.append(key)
        elif value.get("litellm_provider") == "groq":
            groq_models.append(key)
        elif value.get("litellm_provider") == "azure":
            azure_models.append(key)
        elif value.get("litellm_provider") == "anyscale":
            anyscale_models.append(key)
        elif value.get("litellm_provider") == "cerebras":
            cerebras_models.append(key)
        elif value.get("litellm_provider") == "galadriel":
            galadriel_models.append(key)
        elif value.get("litellm_provider") == "sambanova":
            sambanova_models.append(key)
        elif value.get("litellm_provider") == "novita":
            novita_models.append(key)
        elif value.get("litellm_provider") == "nebius-chat-models":
            nebius_models.append(key)
        elif value.get("litellm_provider") == "nebius-embedding-models":
            nebius_embedding_models.append(key)
        elif value.get("litellm_provider") == "assemblyai":
            assemblyai_models.append(key)
        elif value.get("litellm_provider") == "jina_ai":
            jina_ai_models.append(key)
        elif value.get("litellm_provider") == "snowflake":
            snowflake_models.append(key)
        elif value.get("litellm_provider") == "featherless_ai":
            featherless_ai_models.append(key)
        elif value.get("litellm_provider") == "deepgram":
            deepgram_models.append(key)
        elif value.get("litellm_provider") == "elevenlabs":
            elevenlabs_models.append(key)
        elif value.get("litellm_provider") == "dashscope":
            dashscope_models.append(key)
        elif value.get("litellm_provider") == "moonshot":
            moonshot_models.append(key)
        elif value.get("litellm_provider") == "v0":
            v0_models.append(key)
        elif value.get("litellm_provider") == "morph":
            morph_models.append(key)
        elif value.get("litellm_provider") == "lambda_ai":
            lambda_ai_models.append(key)
<<<<<<< HEAD
        elif value.get("litellm_provider") == "hyperbolic":
            hyperbolic_models.append(key)
=======
        elif value.get("litellm_provider") == "recraft":
            recraft_models.append(key)
>>>>>>> 27c9be67


add_known_models()
# known openai compatible endpoints - we'll eventually move this list to the model_prices_and_context_window.json dictionary

# this is maintained for Exception Mapping


# used for Cost Tracking & Token counting
# https://azure.microsoft.com/en-in/pricing/details/cognitive-services/openai-service/
# Azure returns gpt-35-turbo in their responses, we need to map this to azure/gpt-3.5-turbo for token counting
azure_llms = {
    "gpt-35-turbo": "azure/gpt-35-turbo",
    "gpt-35-turbo-16k": "azure/gpt-35-turbo-16k",
    "gpt-35-turbo-instruct": "azure/gpt-35-turbo-instruct",
}

azure_embedding_models = {
    "ada": "azure/ada",
}

petals_models = [
    "petals-team/StableBeluga2",
]

ollama_models = ["llama2"]

maritalk_models = ["maritalk"]

model_list = (
    open_ai_chat_completion_models
    + open_ai_text_completion_models
    + cohere_models
    + cohere_chat_models
    + anthropic_models
    + replicate_models
    + openrouter_models
    + datarobot_models
    + huggingface_models
    + vertex_chat_models
    + vertex_text_models
    + ai21_models
    + ai21_chat_models
    + together_ai_models
    + baseten_models
    + aleph_alpha_models
    + nlp_cloud_models
    + ollama_models
    + bedrock_models
    + deepinfra_models
    + perplexity_models
    + maritalk_models
    + vertex_language_models
    + watsonx_models
    + gemini_models
    + text_completion_codestral_models
    + xai_models
    + deepseek_models
    + azure_ai_models
    + voyage_models
    + infinity_models
    + databricks_models
    + cloudflare_models
    + codestral_models
    + friendliai_models
    + palm_models
    + groq_models
    + azure_models
    + anyscale_models
    + cerebras_models
    + galadriel_models
    + sambanova_models
    + azure_text_models
    + novita_models
    + assemblyai_models
    + jina_ai_models
    + snowflake_models
    + llama_models
    + featherless_ai_models
    + nscale_models
    + deepgram_models
    + elevenlabs_models
    + dashscope_models
    + moonshot_models
    + v0_models
    + morph_models
    + lambda_ai_models
    + recraft_models
)

model_list_set = set(model_list)

provider_list: List[Union[LlmProviders, str]] = list(LlmProviders)


models_by_provider: dict = {
    "openai": open_ai_chat_completion_models + open_ai_text_completion_models,
    "text-completion-openai": open_ai_text_completion_models,
    "cohere": cohere_models + cohere_chat_models,
    "cohere_chat": cohere_chat_models,
    "anthropic": anthropic_models,
    "replicate": replicate_models,
    "huggingface": huggingface_models,
    "together_ai": together_ai_models,
    "baseten": baseten_models,
    "openrouter": openrouter_models,
    "datarobot": datarobot_models,
    "vertex_ai": vertex_chat_models
    + vertex_text_models
    + vertex_anthropic_models
    + vertex_vision_models
    + vertex_language_models,
    "ai21": ai21_models,
    "bedrock": bedrock_models + bedrock_converse_models,
    "petals": petals_models,
    "ollama": ollama_models,
    "deepinfra": deepinfra_models,
    "perplexity": perplexity_models,
    "maritalk": maritalk_models,
    "watsonx": watsonx_models,
    "gemini": gemini_models,
    "fireworks_ai": fireworks_ai_models + fireworks_ai_embedding_models,
    "aleph_alpha": aleph_alpha_models,
    "text-completion-codestral": text_completion_codestral_models,
    "xai": xai_models,
    "deepseek": deepseek_models,
    "mistral": mistral_chat_models,
    "azure_ai": azure_ai_models,
    "voyage": voyage_models,
    "infinity": infinity_models,
    "databricks": databricks_models,
    "cloudflare": cloudflare_models,
    "codestral": codestral_models,
    "nlp_cloud": nlp_cloud_models,
    "friendliai": friendliai_models,
    "palm": palm_models,
    "groq": groq_models,
    "azure": azure_models + azure_text_models,
    "azure_text": azure_text_models,
    "anyscale": anyscale_models,
    "cerebras": cerebras_models,
    "galadriel": galadriel_models,
    "sambanova": sambanova_models,
    "novita": novita_models,
    "nebius": nebius_models + nebius_embedding_models,
    "assemblyai": assemblyai_models,
    "jina_ai": jina_ai_models,
    "snowflake": snowflake_models,
    "meta_llama": llama_models,
    "nscale": nscale_models,
    "featherless_ai": featherless_ai_models,
    "deepgram": deepgram_models,
    "elevenlabs": elevenlabs_models,
    "dashscope": dashscope_models,
    "moonshot": moonshot_models,
    "v0": v0_models,
    "morph": morph_models,
    "lambda_ai": lambda_ai_models,
<<<<<<< HEAD
    "hyperbolic": hyperbolic_models,
=======
    "recraft": recraft_models,
>>>>>>> 27c9be67
}

# mapping for those models which have larger equivalents
longer_context_model_fallback_dict: dict = {
    # openai chat completion models
    "gpt-3.5-turbo": "gpt-3.5-turbo-16k",
    "gpt-3.5-turbo-0301": "gpt-3.5-turbo-16k-0301",
    "gpt-3.5-turbo-0613": "gpt-3.5-turbo-16k-0613",
    "gpt-4": "gpt-4-32k",
    "gpt-4-0314": "gpt-4-32k-0314",
    "gpt-4-0613": "gpt-4-32k-0613",
    # anthropic
    "claude-instant-1": "claude-2",
    "claude-instant-1.2": "claude-2",
    # vertexai
    "chat-bison": "chat-bison-32k",
    "chat-bison@001": "chat-bison-32k",
    "codechat-bison": "codechat-bison-32k",
    "codechat-bison@001": "codechat-bison-32k",
    # openrouter
    "openrouter/openai/gpt-3.5-turbo": "openrouter/openai/gpt-3.5-turbo-16k",
    "openrouter/anthropic/claude-instant-v1": "openrouter/anthropic/claude-2",
}

####### EMBEDDING MODELS ###################

all_embedding_models = (
    open_ai_embedding_models
    + cohere_embedding_models
    + bedrock_embedding_models
    + vertex_embedding_models
    + fireworks_ai_embedding_models
    + nebius_embedding_models
)

####### IMAGE GENERATION MODELS ###################
openai_image_generation_models = ["dall-e-2", "dall-e-3"]

from .timeout import timeout
from .cost_calculator import completion_cost
from litellm.litellm_core_utils.litellm_logging import Logging, modify_integration
from litellm.litellm_core_utils.get_llm_provider_logic import get_llm_provider
from litellm.litellm_core_utils.core_helpers import remove_index_from_tool_calls
from litellm.litellm_core_utils.token_counter import get_modified_max_tokens
from .utils import (
    client,
    exception_type,
    get_optional_params,
    get_response_string,
    token_counter,
    create_pretrained_tokenizer,
    create_tokenizer,
    supports_function_calling,
    supports_web_search,
    supports_url_context,
    supports_response_schema,
    supports_parallel_function_calling,
    supports_vision,
    supports_audio_input,
    supports_audio_output,
    supports_system_messages,
    supports_reasoning,
    get_litellm_params,
    acreate,
    get_max_tokens,
    get_model_info,
    register_prompt_template,
    validate_environment,
    check_valid_key,
    register_model,
    encode,
    decode,
    _calculate_retry_after,
    _should_retry,
    get_supported_openai_params,
    get_api_base,
    get_first_chars_messages,
    ModelResponse,
    ModelResponseStream,
    EmbeddingResponse,
    ImageResponse,
    TranscriptionResponse,
    TextCompletionResponse,
    get_provider_fields,
    ModelResponseListIterator,
    get_valid_models,
)

ALL_LITELLM_RESPONSE_TYPES = [
    ModelResponse,
    EmbeddingResponse,
    ImageResponse,
    TranscriptionResponse,
    TextCompletionResponse,
]

from .llms.bytez.chat.transformation import BytezChatConfig
from .llms.custom_llm import CustomLLM
from .llms.bedrock.chat.converse_transformation import AmazonConverseConfig
from .llms.openai_like.chat.handler import OpenAILikeChatConfig
from .llms.aiohttp_openai.chat.transformation import AiohttpOpenAIChatConfig
from .llms.galadriel.chat.transformation import GaladrielChatConfig
from .llms.github.chat.transformation import GithubChatConfig
from .llms.empower.chat.transformation import EmpowerChatConfig
from .llms.huggingface.chat.transformation import HuggingFaceChatConfig
from .llms.huggingface.embedding.transformation import HuggingFaceEmbeddingConfig
from .llms.oobabooga.chat.transformation import OobaboogaConfig
from .llms.maritalk import MaritalkConfig
from .llms.openrouter.chat.transformation import OpenrouterConfig
from .llms.datarobot.chat.transformation import DataRobotConfig
from .llms.anthropic.chat.transformation import AnthropicConfig
from .llms.anthropic.common_utils import AnthropicModelInfo
from .llms.groq.stt.transformation import GroqSTTConfig
from .llms.anthropic.completion.transformation import AnthropicTextConfig
from .llms.triton.completion.transformation import TritonConfig
from .llms.triton.completion.transformation import TritonGenerateConfig
from .llms.triton.completion.transformation import TritonInferConfig
from .llms.triton.embedding.transformation import TritonEmbeddingConfig
from .llms.huggingface.rerank.transformation import HuggingFaceRerankConfig
from .llms.databricks.chat.transformation import DatabricksConfig
from .llms.databricks.embed.transformation import DatabricksEmbeddingConfig
from .llms.predibase.chat.transformation import PredibaseConfig
from .llms.replicate.chat.transformation import ReplicateConfig
from .llms.cohere.completion.transformation import CohereTextConfig as CohereConfig
from .llms.snowflake.chat.transformation import SnowflakeConfig
from .llms.cohere.rerank.transformation import CohereRerankConfig
from .llms.cohere.rerank_v2.transformation import CohereRerankV2Config
from .llms.azure_ai.rerank.transformation import AzureAIRerankConfig
from .llms.infinity.rerank.transformation import InfinityRerankConfig
from .llms.jina_ai.rerank.transformation import JinaAIRerankConfig
from .llms.clarifai.chat.transformation import ClarifaiConfig
from .llms.ai21.chat.transformation import AI21ChatConfig, AI21ChatConfig as AI21Config
from .llms.meta_llama.chat.transformation import LlamaAPIConfig
from .llms.anthropic.experimental_pass_through.messages.transformation import (
    AnthropicMessagesConfig,
)
from .llms.bedrock.messages.invoke_transformations.anthropic_claude3_transformation import (
    AmazonAnthropicClaude3MessagesConfig,
)
from .llms.together_ai.chat import TogetherAIConfig
from .llms.together_ai.completion.transformation import TogetherAITextCompletionConfig
from .llms.cloudflare.chat.transformation import CloudflareChatConfig
from .llms.novita.chat.transformation import NovitaConfig
from .llms.deprecated_providers.palm import (
    PalmConfig,
)  # here to prevent breaking changes
from .llms.nlp_cloud.chat.handler import NLPCloudConfig
from .llms.petals.completion.transformation import PetalsConfig
from .llms.deprecated_providers.aleph_alpha import AlephAlphaConfig
from .llms.vertex_ai.gemini.vertex_and_google_ai_studio_gemini import (
    VertexGeminiConfig,
    VertexGeminiConfig as VertexAIConfig,
)
from .llms.gemini.common_utils import GeminiModelInfo
from .llms.gemini.chat.transformation import (
    GoogleAIStudioGeminiConfig,
    GoogleAIStudioGeminiConfig as GeminiConfig,  # aliased to maintain backwards compatibility
)


from .llms.vertex_ai.vertex_embeddings.transformation import (
    VertexAITextEmbeddingConfig,
)

vertexAITextEmbeddingConfig = VertexAITextEmbeddingConfig()

from .llms.vertex_ai.vertex_ai_partner_models.anthropic.transformation import (
    VertexAIAnthropicConfig,
)
from .llms.vertex_ai.vertex_ai_partner_models.llama3.transformation import (
    VertexAILlama3Config,
)
from .llms.vertex_ai.vertex_ai_partner_models.ai21.transformation import (
    VertexAIAi21Config,
)
from .llms.ollama.chat.transformation import OllamaChatConfig
from .llms.ollama.completion.transformation import OllamaConfig
from .llms.sagemaker.completion.transformation import SagemakerConfig
from .llms.sagemaker.chat.transformation import SagemakerChatConfig
from .llms.bedrock.chat.invoke_handler import (
    AmazonCohereChatConfig,
    bedrock_tool_name_mappings,
)

from .llms.bedrock.common_utils import (
    AmazonBedrockGlobalConfig,
)
from .llms.bedrock.chat.invoke_transformations.amazon_ai21_transformation import (
    AmazonAI21Config,
)
from .llms.bedrock.chat.invoke_transformations.amazon_nova_transformation import (
    AmazonInvokeNovaConfig,
)
from .llms.bedrock.chat.invoke_transformations.anthropic_claude2_transformation import (
    AmazonAnthropicConfig,
)
from .llms.bedrock.chat.invoke_transformations.anthropic_claude3_transformation import (
    AmazonAnthropicClaude3Config,
)
from .llms.bedrock.chat.invoke_transformations.amazon_cohere_transformation import (
    AmazonCohereConfig,
)
from .llms.bedrock.chat.invoke_transformations.amazon_llama_transformation import (
    AmazonLlamaConfig,
)
from .llms.bedrock.chat.invoke_transformations.amazon_deepseek_transformation import (
    AmazonDeepSeekR1Config,
)
from .llms.bedrock.chat.invoke_transformations.amazon_mistral_transformation import (
    AmazonMistralConfig,
)
from .llms.bedrock.chat.invoke_transformations.amazon_titan_transformation import (
    AmazonTitanConfig,
)
from .llms.bedrock.chat.invoke_transformations.base_invoke_transformation import (
    AmazonInvokeConfig,
)

from .llms.bedrock.image.amazon_stability1_transformation import AmazonStabilityConfig
from .llms.bedrock.image.amazon_stability3_transformation import AmazonStability3Config
from .llms.bedrock.image.amazon_nova_canvas_transformation import AmazonNovaCanvasConfig
from .llms.bedrock.embed.amazon_titan_g1_transformation import AmazonTitanG1Config
from .llms.bedrock.embed.amazon_titan_multimodal_transformation import (
    AmazonTitanMultimodalEmbeddingG1Config,
)
from .llms.bedrock.embed.amazon_titan_v2_transformation import (
    AmazonTitanV2Config,
)
from .llms.cohere.chat.transformation import CohereChatConfig
from .llms.bedrock.embed.cohere_transformation import BedrockCohereEmbeddingConfig
from .llms.openai.openai import OpenAIConfig, MistralEmbeddingConfig
from .llms.openai.image_variations.transformation import OpenAIImageVariationConfig
from .llms.deepinfra.chat.transformation import DeepInfraConfig
from .llms.deepgram.audio_transcription.transformation import (
    DeepgramAudioTranscriptionConfig,
)
from .llms.topaz.common_utils import TopazModelInfo
from .llms.topaz.image_variations.transformation import TopazImageVariationConfig
from litellm.llms.openai.completion.transformation import OpenAITextCompletionConfig
from .llms.groq.chat.transformation import GroqChatConfig
from .llms.voyage.embedding.transformation import VoyageEmbeddingConfig
from .llms.infinity.embedding.transformation import InfinityEmbeddingConfig
from .llms.azure_ai.chat.transformation import AzureAIStudioConfig
from .llms.mistral.chat.transformation import MistralConfig
from .llms.openai.responses.transformation import OpenAIResponsesAPIConfig
from .llms.azure.responses.transformation import AzureOpenAIResponsesAPIConfig
from .llms.openai.chat.o_series_transformation import (
    OpenAIOSeriesConfig as OpenAIO1Config,  # maintain backwards compatibility
    OpenAIOSeriesConfig,
)

from .llms.snowflake.chat.transformation import SnowflakeConfig

openaiOSeriesConfig = OpenAIOSeriesConfig()
from .llms.openai.chat.gpt_transformation import (
    OpenAIGPTConfig,
)
from .llms.openai.transcriptions.whisper_transformation import (
    OpenAIWhisperAudioTranscriptionConfig,
)
from .llms.openai.transcriptions.gpt_transformation import (
    OpenAIGPTAudioTranscriptionConfig,
)

openAIGPTConfig = OpenAIGPTConfig()
from .llms.openai.chat.gpt_audio_transformation import (
    OpenAIGPTAudioConfig,
)

openAIGPTAudioConfig = OpenAIGPTAudioConfig()

from .llms.nvidia_nim.chat.transformation import NvidiaNimConfig
from .llms.nvidia_nim.embed import NvidiaNimEmbeddingConfig

nvidiaNimConfig = NvidiaNimConfig()
nvidiaNimEmbeddingConfig = NvidiaNimEmbeddingConfig()

from .llms.featherless_ai.chat.transformation import FeatherlessAIConfig
from .llms.cerebras.chat import CerebrasConfig
from .llms.sambanova.chat import SambanovaConfig
from .llms.ai21.chat.transformation import AI21ChatConfig
from .llms.fireworks_ai.chat.transformation import FireworksAIConfig
from .llms.fireworks_ai.completion.transformation import FireworksAITextCompletionConfig
from .llms.fireworks_ai.audio_transcription.transformation import (
    FireworksAIAudioTranscriptionConfig,
)
from .llms.fireworks_ai.embed.fireworks_ai_transformation import (
    FireworksAIEmbeddingConfig,
)
from .llms.friendliai.chat.transformation import FriendliaiChatConfig
from .llms.jina_ai.embedding.transformation import JinaAIEmbeddingConfig
from .llms.xai.chat.transformation import XAIChatConfig
from .llms.xai.common_utils import XAIModelInfo
from .llms.volcengine import VolcEngineConfig
from .llms.codestral.completion.transformation import CodestralTextCompletionConfig
from .llms.azure.azure import (
    AzureOpenAIError,
    AzureOpenAIAssistantsAPIConfig,
)

from .llms.azure.chat.gpt_transformation import AzureOpenAIConfig
from .llms.azure.completion.transformation import AzureOpenAITextConfig
from .llms.hosted_vllm.chat.transformation import HostedVLLMChatConfig
from .llms.llamafile.chat.transformation import LlamafileChatConfig
from .llms.litellm_proxy.chat.transformation import LiteLLMProxyChatConfig
from .llms.vllm.completion.transformation import VLLMConfig
from .llms.deepseek.chat.transformation import DeepSeekChatConfig
from .llms.lm_studio.chat.transformation import LMStudioChatConfig
from .llms.lm_studio.embed.transformation import LmStudioEmbeddingConfig
from .llms.nscale.chat.transformation import NscaleConfig
from .llms.perplexity.chat.transformation import PerplexityChatConfig
from .llms.azure.chat.o_series_transformation import AzureOpenAIO1Config
from .llms.watsonx.completion.transformation import IBMWatsonXAIConfig
from .llms.watsonx.chat.transformation import IBMWatsonXChatConfig
from .llms.watsonx.embed.transformation import IBMWatsonXEmbeddingConfig
from .llms.github_copilot.chat.transformation import GithubCopilotConfig
from .llms.nebius.chat.transformation import NebiusConfig
from .llms.dashscope.chat.transformation import DashScopeChatConfig
from .llms.moonshot.chat.transformation import MoonshotChatConfig
from .llms.v0.chat.transformation import V0ChatConfig
from .llms.morph.chat.transformation import MorphChatConfig
from .llms.lambda_ai.chat.transformation import LambdaAIChatConfig
from .llms.hyperbolic.chat.transformation import HyperbolicChatConfig
from .main import *  # type: ignore
from .integrations import *
from .llms.custom_httpx.async_client_cleanup import close_litellm_async_clients
from .exceptions import (
    AuthenticationError,
    InvalidRequestError,
    BadRequestError,
    NotFoundError,
    RateLimitError,
    ServiceUnavailableError,
    OpenAIError,
    ContextWindowExceededError,
    ContentPolicyViolationError,
    BudgetExceededError,
    APIError,
    Timeout,
    APIConnectionError,
    UnsupportedParamsError,
    APIResponseValidationError,
    UnprocessableEntityError,
    InternalServerError,
    JSONSchemaValidationError,
    LITELLM_EXCEPTION_TYPES,
    MockException,
)
from .budget_manager import BudgetManager
from .proxy.proxy_cli import run_server
from .router import Router
from .assistants.main import *
from .batches.main import *
from .images.main import *
from .vector_stores import *
from .batch_completion.main import *  # type: ignore
from .rerank_api.main import *
from .llms.anthropic.experimental_pass_through.messages.handler import *
from .responses.main import *
from .realtime_api.main import _arealtime
from .fine_tuning.main import *
from .files.main import *
from .scheduler import *
from .cost_calculator import response_cost_calculator, cost_per_token

### ADAPTERS ###
from .types.adapter import AdapterItem
import litellm.anthropic_interface as anthropic

adapters: List[AdapterItem] = []

### Vector Store Registry ###
from .vector_stores.vector_store_registry import VectorStoreRegistry

vector_store_registry: Optional[VectorStoreRegistry] = None

### CUSTOM LLMs ###
from .types.llms.custom_llm import CustomLLMItem
from .types.utils import GenericStreamingChunk

custom_provider_map: List[CustomLLMItem] = []
_custom_providers: List[
    str
] = []  # internal helper util, used to track names of custom providers
disable_hf_tokenizer_download: Optional[
    bool
] = None  # disable huggingface tokenizer download. Defaults to openai clk100
global_disable_no_log_param: bool = False

### PASSTHROUGH ###
from .passthrough import allm_passthrough_route, llm_passthrough_route<|MERGE_RESOLUTION|>--- conflicted
+++ resolved
@@ -491,12 +491,8 @@
 v0_models: List = []
 morph_models: List = []
 lambda_ai_models: List = []
-<<<<<<< HEAD
 hyperbolic_models: List = []
-
-=======
 recraft_models: List = []
->>>>>>> 27c9be67
 
 def is_bedrock_pricing_only_model(key: str) -> bool:
     """
@@ -681,13 +677,10 @@
             morph_models.append(key)
         elif value.get("litellm_provider") == "lambda_ai":
             lambda_ai_models.append(key)
-<<<<<<< HEAD
         elif value.get("litellm_provider") == "hyperbolic":
             hyperbolic_models.append(key)
-=======
         elif value.get("litellm_provider") == "recraft":
             recraft_models.append(key)
->>>>>>> 27c9be67
 
 
 add_known_models()
@@ -846,11 +839,8 @@
     "v0": v0_models,
     "morph": morph_models,
     "lambda_ai": lambda_ai_models,
-<<<<<<< HEAD
     "hyperbolic": hyperbolic_models,
-=======
     "recraft": recraft_models,
->>>>>>> 27c9be67
 }
 
 # mapping for those models which have larger equivalents
