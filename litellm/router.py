--- conflicted
+++ resolved
@@ -4703,14 +4703,6 @@
                 )
             
 
-<<<<<<< HEAD
-=======
-            #########################################################
-            # Check if this is an auto-router deployment
-            #########################################################
-            if self._is_auto_router_deployment(litellm_params=litellm_params):
-                self.init_auto_router_deployment(deployment=deployment)
->>>>>>> b8e404dd
 
             ## OLD MODEL REGISTRATION ## Kept to prevent breaking changes
             _model_name = deployment.litellm_params.model
@@ -4767,16 +4759,10 @@
         This will initialize the auto-router and add it to the auto-routers dictionary.
         """
         from litellm.router_strategy.auto_router.auto_router import AutoRouter
-<<<<<<< HEAD
         auto_router_config_path: Optional[str] = deployment.litellm_params.auto_router_config_path
         auto_router_config: Optional[str] = deployment.litellm_params.auto_router_config
         if auto_router_config_path is None and auto_router_config is None:
             raise ValueError("auto_router_config_path or auto_router_config is required for auto-router deployments. Please set it in the litellm_params")
-=======
-        router_config_path: Optional[str] = deployment.litellm_params.auto_router_config_path
-        if router_config_path is None:
-            raise ValueError("auto_router_config_path is required for auto-router deployments. Please set it in the litellm_params")
->>>>>>> b8e404dd
         
         default_model: Optional[str] = deployment.litellm_params.auto_router_default_model
         if default_model is None:
@@ -4788,12 +4774,8 @@
 
         autor_router: AutoRouter = AutoRouter(
             model_name=deployment.model_name,
-<<<<<<< HEAD
             auto_router_config_path=auto_router_config_path,
             auto_router_config=auto_router_config,
-=======
-            router_config_path=router_config_path,
->>>>>>> b8e404dd
             default_model=default_model,
             embedding_model=embedding_model,
             litellm_router_instance=self,
