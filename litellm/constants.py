from typing import List, Literal

ROUTER_MAX_FALLBACKS = 5
DEFAULT_BATCH_SIZE = 512
DEFAULT_FLUSH_INTERVAL_SECONDS = 5
DEFAULT_MAX_RETRIES = 2
DEFAULT_MAX_RECURSE_DEPTH = 100
DEFAULT_FAILURE_THRESHOLD_PERCENT = (
    0.5  # default cooldown a deployment if 50% of requests fail in a given minute
)
DEFAULT_MAX_TOKENS = 4096
DEFAULT_ALLOWED_FAILS = 3
DEFAULT_REDIS_SYNC_INTERVAL = 1
DEFAULT_COOLDOWN_TIME_SECONDS = 5
DEFAULT_REPLICATE_POLLING_RETRIES = 5
DEFAULT_REPLICATE_POLLING_DELAY_SECONDS = 1
DEFAULT_IMAGE_TOKEN_COUNT = 250
DEFAULT_IMAGE_WIDTH = 300
DEFAULT_IMAGE_HEIGHT = 300
DEFAULT_MAX_TOKENS = 256  # used when providers need a default
MAX_SIZE_PER_ITEM_IN_MEMORY_CACHE_IN_KB = 1024  # 1MB = 1024KB
SINGLE_DEPLOYMENT_TRAFFIC_FAILURE_THRESHOLD = 1000  # Minimum number of requests to consider "reasonable traffic". Used for single-deployment cooldown logic.

DEFAULT_REASONING_EFFORT_LOW_THINKING_BUDGET = 1024
DEFAULT_REASONING_EFFORT_MEDIUM_THINKING_BUDGET = 2048
DEFAULT_REASONING_EFFORT_HIGH_THINKING_BUDGET = 4096
MAX_TOKEN_TRIMMING_ATTEMPTS = 10  # Maximum number of attempts to trim the message
########## Networking constants ##############################################################
_DEFAULT_TTL_FOR_HTTPX_CLIENTS = 3600  # 1 hour, re-use the same httpx client for 1 hour

########### v2 Architecture constants for managing writing updates to the database ###########
REDIS_UPDATE_BUFFER_KEY = "litellm_spend_update_buffer"
REDIS_DAILY_SPEND_UPDATE_BUFFER_KEY = "litellm_daily_spend_update_buffer"
REDIS_DAILY_TEAM_SPEND_UPDATE_BUFFER_KEY = "litellm_daily_team_spend_update_buffer"
REDIS_DAILY_TAG_SPEND_UPDATE_BUFFER_KEY = "litellm_daily_tag_spend_update_buffer"
MAX_REDIS_BUFFER_DEQUEUE_COUNT = 100
MAX_SIZE_IN_MEMORY_QUEUE = 10000
MAX_IN_MEMORY_QUEUE_FLUSH_COUNT = 1000
###############################################################################################
MINIMUM_PROMPT_CACHE_TOKEN_COUNT = (
    1024  # minimum number of tokens to cache a prompt by Anthropic
)
DEFAULT_TRIM_RATIO = 0.75  # default ratio of tokens to trim from the end of a prompt
HOURS_IN_A_DAY = 24
DAYS_IN_A_WEEK = 7
DAYS_IN_A_MONTH = 28
DAYS_IN_A_YEAR = 365
REPLICATE_MODEL_NAME_WITH_ID_LENGTH = 64
#### TOKEN COUNTING ####
FUNCTION_DEFINITION_TOKEN_COUNT = 9
SYSTEM_MESSAGE_TOKEN_COUNT = 4
TOOL_CHOICE_OBJECT_TOKEN_COUNT = 4
DEFAULT_MOCK_RESPONSE_PROMPT_TOKEN_COUNT = 10
DEFAULT_MOCK_RESPONSE_COMPLETION_TOKEN_COUNT = 20
MAX_SHORT_SIDE_FOR_IMAGE_HIGH_RES = 768
MAX_LONG_SIDE_FOR_IMAGE_HIGH_RES = 2000
MAX_TILE_WIDTH = 512
MAX_TILE_HEIGHT = 512
OPENAI_FILE_SEARCH_COST_PER_1K_CALLS = 2.5 / 1000
MIN_NON_ZERO_TEMPERATURE = 0.0001
#### RELIABILITY ####
REPEATED_STREAMING_CHUNK_LIMIT = 100  # catch if model starts looping the same chunk while streaming. Uses high default to prevent false positives.
DEFAULT_MAX_LRU_CACHE_SIZE = 16
INITIAL_RETRY_DELAY = 0.5
MAX_RETRY_DELAY = 8.0
JITTER = 0.75
DEFAULT_IN_MEMORY_TTL = 5  # default time to live for the in-memory cache
DEFAULT_POLLING_INTERVAL = 0.03  # default polling interval for the scheduler
AZURE_OPERATION_POLLING_TIMEOUT = 120
REDIS_SOCKET_TIMEOUT = 0.1
REDIS_CONNECTION_POOL_TIMEOUT = 5
NON_LLM_CONNECTION_TIMEOUT = 15  # timeout for adjacent services (e.g. jwt auth)
MAX_EXCEPTION_MESSAGE_LENGTH = 2000
BEDROCK_MAX_POLICY_SIZE = 75
REPLICATE_POLLING_DELAY_SECONDS = 0.5
DEFAULT_ANTHROPIC_CHAT_MAX_TOKENS = 4096
TOGETHER_AI_4_B = 4
TOGETHER_AI_8_B = 8
TOGETHER_AI_21_B = 21
TOGETHER_AI_41_B = 41
TOGETHER_AI_80_B = 80
TOGETHER_AI_110_B = 110
TOGETHER_AI_EMBEDDING_150_M = 150
TOGETHER_AI_EMBEDDING_350_M = 350
QDRANT_SCALAR_QUANTILE = 0.99
QDRANT_VECTOR_SIZE = 1536
CACHED_STREAMING_CHUNK_DELAY = 0.02
MAX_SIZE_PER_ITEM_IN_MEMORY_CACHE_IN_KB = 512
DEFAULT_MAX_TOKENS_FOR_TRITON = 2000
#### Networking settings ####
request_timeout: float = 6000  # time in seconds
STREAM_SSE_DONE_STRING: str = "[DONE]"
### SPEND TRACKING ###
DEFAULT_REPLICATE_GPU_PRICE_PER_SECOND = 0.001400  # price per second for a100 80GB
FIREWORKS_AI_56_B_MOE = 56
FIREWORKS_AI_176_B_MOE = 176
FIREWORKS_AI_4_B = 4
FIREWORKS_AI_16_B = 16
FIREWORKS_AI_80_B = 80
#### Logging callback constants ####
REDACTED_BY_LITELM_STRING = "REDACTED_BY_LITELM"

LITELLM_CHAT_PROVIDERS = [
    "openai",
    "openai_like",
    "xai",
    "custom_openai",
    "text-completion-openai",
    "cohere",
    "cohere_chat",
    "clarifai",
    "anthropic",
    "anthropic_text",
    "replicate",
    "huggingface",
    "together_ai",
    "openrouter",
    "vertex_ai",
    "vertex_ai_beta",
    "gemini",
    "ai21",
    "baseten",
    "azure",
    "azure_text",
    "azure_ai",
    "sagemaker",
    "sagemaker_chat",
    "bedrock",
    "vllm",
    "nlp_cloud",
    "petals",
    "oobabooga",
    "ollama",
    "ollama_chat",
    "deepinfra",
    "perplexity",
    "mistral",
    "groq",
    "nvidia_nim",
    "cerebras",
    "ai21_chat",
    "volcengine",
    "codestral",
    "text-completion-codestral",
    "deepseek",
    "sambanova",
    "maritalk",
    "cloudflare",
    "fireworks_ai",
    "friendliai",
    "watsonx",
    "watsonx_text",
    "triton",
    "predibase",
    "databricks",
    "empower",
    "github",
    "custom",
    "litellm_proxy",
    "hosted_vllm",
    "llamafile",
    "lm_studio",
    "galadriel",
<<<<<<< HEAD
    "github_copilot",  # GitHub Copilot Chat API
=======
    "novita",
    "meta_llama",
    "nscale",
>>>>>>> d558c223
]


OPENAI_CHAT_COMPLETION_PARAMS = [
    "functions",
    "function_call",
    "temperature",
    "temperature",
    "top_p",
    "n",
    "stream",
    "stream_options",
    "stop",
    "max_completion_tokens",
    "modalities",
    "prediction",
    "audio",
    "max_tokens",
    "presence_penalty",
    "frequency_penalty",
    "logit_bias",
    "user",
    "request_timeout",
    "api_base",
    "api_version",
    "api_key",
    "deployment_id",
    "organization",
    "base_url",
    "default_headers",
    "timeout",
    "response_format",
    "seed",
    "tools",
    "tool_choice",
    "max_retries",
    "parallel_tool_calls",
    "logprobs",
    "top_logprobs",
    "reasoning_effort",
    "extra_headers",
    "thinking",
]

openai_compatible_endpoints: List = [
    "api.perplexity.ai",
    "api.endpoints.anyscale.com/v1",
    "api.deepinfra.com/v1/openai",
    "api.mistral.ai/v1",
    "codestral.mistral.ai/v1/chat/completions",
    "codestral.mistral.ai/v1/fim/completions",
    "api.groq.com/openai/v1",
    "https://integrate.api.nvidia.com/v1",
    "api.deepseek.com/v1",
    "api.together.xyz/v1",
    "app.empower.dev/api/v1",
    "https://api.friendli.ai/serverless/v1",
    "api.sambanova.ai/v1",
    "api.x.ai/v1",
<<<<<<< HEAD
    "api.galadriel.ai/v1"
=======
    "api.galadriel.ai/v1",
    "api.llama.com/compat/v1/",
    "inference.api.nscale.com/v1",
>>>>>>> d558c223
]


openai_compatible_providers: List = [
    "anyscale",
    "mistral",
    "groq",
    "nvidia_nim",
    "cerebras",
    "sambanova",
    "ai21_chat",
    "ai21",
    "volcengine",
    "codestral",
    "deepseek",
    "deepinfra",
    "perplexity",
    "xinference",
    "xai",
    "together_ai",
    "fireworks_ai",
    "empower",
    "friendliai",
    "azure_ai",
    "github",
    "litellm_proxy",
    "hosted_vllm",
    "llamafile",
    "lm_studio",
    "galadriel",
<<<<<<< HEAD
    "github_copilot",  # GitHub Copilot Chat API
=======
    "novita",
    "meta_llama",
    "nscale",
>>>>>>> d558c223
]
openai_text_completion_compatible_providers: List = (
    [  # providers that support `/v1/completions`
        "together_ai",
        "fireworks_ai",
        "hosted_vllm",
        "meta_llama",
        "llamafile",
    ]
)
_openai_like_providers: List = [
    "predibase",
    "databricks",
    "watsonx",
]  # private helper. similar to openai but require some custom auth / endpoint handling, so can't use the openai sdk
# well supported replicate llms
replicate_models: List = [
    # llama replicate supported LLMs
    "replicate/llama-2-70b-chat:2796ee9483c3fd7aa2e171d38f4ca12251a30609463dcfd4cd76703f22e96cdf",
    "a16z-infra/llama-2-13b-chat:2a7f981751ec7fdf87b5b91ad4db53683a98082e9ff7bfd12c8cd5ea85980a52",
    "meta/codellama-13b:1c914d844307b0588599b8393480a3ba917b660c7e9dfae681542b5325f228db",
    # Vicuna
    "replicate/vicuna-13b:6282abe6a492de4145d7bb601023762212f9ddbbe78278bd6771c8b3b2f2a13b",
    "joehoover/instructblip-vicuna13b:c4c54e3c8c97cd50c2d2fec9be3b6065563ccf7d43787fb99f84151b867178fe",
    # Flan T-5
    "daanelson/flan-t5-large:ce962b3f6792a57074a601d3979db5839697add2e4e02696b3ced4c022d4767f",
    # Others
    "replicate/dolly-v2-12b:ef0e1aefc61f8e096ebe4db6b2bacc297daf2ef6899f0f7e001ec445893500e5",
    "replit/replit-code-v1-3b:b84f4c074b807211cd75e3e8b1589b6399052125b4c27106e43d47189e8415ad",
]

clarifai_models: List = [
    "clarifai/meta.Llama-3.Llama-3-8B-Instruct",
    "clarifai/gcp.generate.gemma-1_1-7b-it",
    "clarifai/mistralai.completion.mixtral-8x22B",
    "clarifai/cohere.generate.command-r-plus",
    "clarifai/databricks.drbx.dbrx-instruct",
    "clarifai/mistralai.completion.mistral-large",
    "clarifai/mistralai.completion.mistral-medium",
    "clarifai/mistralai.completion.mistral-small",
    "clarifai/mistralai.completion.mixtral-8x7B-Instruct-v0_1",
    "clarifai/gcp.generate.gemma-2b-it",
    "clarifai/gcp.generate.gemma-7b-it",
    "clarifai/deci.decilm.deciLM-7B-instruct",
    "clarifai/mistralai.completion.mistral-7B-Instruct",
    "clarifai/gcp.generate.gemini-pro",
    "clarifai/anthropic.completion.claude-v1",
    "clarifai/anthropic.completion.claude-instant-1_2",
    "clarifai/anthropic.completion.claude-instant",
    "clarifai/anthropic.completion.claude-v2",
    "clarifai/anthropic.completion.claude-2_1",
    "clarifai/meta.Llama-2.codeLlama-70b-Python",
    "clarifai/meta.Llama-2.codeLlama-70b-Instruct",
    "clarifai/openai.completion.gpt-3_5-turbo-instruct",
    "clarifai/meta.Llama-2.llama2-7b-chat",
    "clarifai/meta.Llama-2.llama2-13b-chat",
    "clarifai/meta.Llama-2.llama2-70b-chat",
    "clarifai/openai.chat-completion.gpt-4-turbo",
    "clarifai/microsoft.text-generation.phi-2",
    "clarifai/meta.Llama-2.llama2-7b-chat-vllm",
    "clarifai/upstage.solar.solar-10_7b-instruct",
    "clarifai/openchat.openchat.openchat-3_5-1210",
    "clarifai/togethercomputer.stripedHyena.stripedHyena-Nous-7B",
    "clarifai/gcp.generate.text-bison",
    "clarifai/meta.Llama-2.llamaGuard-7b",
    "clarifai/fblgit.una-cybertron.una-cybertron-7b-v2",
    "clarifai/openai.chat-completion.GPT-4",
    "clarifai/openai.chat-completion.GPT-3_5-turbo",
    "clarifai/ai21.complete.Jurassic2-Grande",
    "clarifai/ai21.complete.Jurassic2-Grande-Instruct",
    "clarifai/ai21.complete.Jurassic2-Jumbo-Instruct",
    "clarifai/ai21.complete.Jurassic2-Jumbo",
    "clarifai/ai21.complete.Jurassic2-Large",
    "clarifai/cohere.generate.cohere-generate-command",
    "clarifai/wizardlm.generate.wizardCoder-Python-34B",
    "clarifai/wizardlm.generate.wizardLM-70B",
    "clarifai/tiiuae.falcon.falcon-40b-instruct",
    "clarifai/togethercomputer.RedPajama.RedPajama-INCITE-7B-Chat",
    "clarifai/gcp.generate.code-gecko",
    "clarifai/gcp.generate.code-bison",
    "clarifai/mistralai.completion.mistral-7B-OpenOrca",
    "clarifai/mistralai.completion.openHermes-2-mistral-7B",
    "clarifai/wizardlm.generate.wizardLM-13B",
    "clarifai/huggingface-research.zephyr.zephyr-7B-alpha",
    "clarifai/wizardlm.generate.wizardCoder-15B",
    "clarifai/microsoft.text-generation.phi-1_5",
    "clarifai/databricks.Dolly-v2.dolly-v2-12b",
    "clarifai/bigcode.code.StarCoder",
    "clarifai/salesforce.xgen.xgen-7b-8k-instruct",
    "clarifai/mosaicml.mpt.mpt-7b-instruct",
    "clarifai/anthropic.completion.claude-3-opus",
    "clarifai/anthropic.completion.claude-3-sonnet",
    "clarifai/gcp.generate.gemini-1_5-pro",
    "clarifai/gcp.generate.imagen-2",
    "clarifai/salesforce.blip.general-english-image-caption-blip-2",
]


huggingface_models: List = [
    "meta-llama/Llama-2-7b-hf",
    "meta-llama/Llama-2-7b-chat-hf",
    "meta-llama/Llama-2-13b-hf",
    "meta-llama/Llama-2-13b-chat-hf",
    "meta-llama/Llama-2-70b-hf",
    "meta-llama/Llama-2-70b-chat-hf",
    "meta-llama/Llama-2-7b",
    "meta-llama/Llama-2-7b-chat",
    "meta-llama/Llama-2-13b",
    "meta-llama/Llama-2-13b-chat",
    "meta-llama/Llama-2-70b",
    "meta-llama/Llama-2-70b-chat",
]  # these have been tested on extensively. But by default all text2text-generation and text-generation models are supported by liteLLM. - https://docs.litellm.ai/docs/providers
empower_models = [
    "empower/empower-functions",
    "empower/empower-functions-small",
]

together_ai_models: List = [
    # llama llms - chat
    "togethercomputer/llama-2-70b-chat",
    # llama llms - language / instruct
    "togethercomputer/llama-2-70b",
    "togethercomputer/LLaMA-2-7B-32K",
    "togethercomputer/Llama-2-7B-32K-Instruct",
    "togethercomputer/llama-2-7b",
    # falcon llms
    "togethercomputer/falcon-40b-instruct",
    "togethercomputer/falcon-7b-instruct",
    # alpaca
    "togethercomputer/alpaca-7b",
    # chat llms
    "HuggingFaceH4/starchat-alpha",
    # code llms
    "togethercomputer/CodeLlama-34b",
    "togethercomputer/CodeLlama-34b-Instruct",
    "togethercomputer/CodeLlama-34b-Python",
    "defog/sqlcoder",
    "NumbersStation/nsql-llama-2-7B",
    "WizardLM/WizardCoder-15B-V1.0",
    "WizardLM/WizardCoder-Python-34B-V1.0",
    # language llms
    "NousResearch/Nous-Hermes-Llama2-13b",
    "Austism/chronos-hermes-13b",
    "upstage/SOLAR-0-70b-16bit",
    "WizardLM/WizardLM-70B-V1.0",
]  # supports all together ai models, just pass in the model id e.g. completion(model="together_computer/replit_code_3b",...)


baseten_models: List = [
    "qvv0xeq",
    "q841o8w",
    "31dxrj3",
]  # FALCON 7B  # WizardLM  # Mosaic ML

BEDROCK_INVOKE_PROVIDERS_LITERAL = Literal[
    "cohere",
    "anthropic",
    "mistral",
    "amazon",
    "meta",
    "llama",
    "ai21",
    "nova",
    "deepseek_r1",
]

open_ai_embedding_models: List = ["text-embedding-ada-002"]
cohere_embedding_models: List = [
    "embed-english-v3.0",
    "embed-english-light-v3.0",
    "embed-multilingual-v3.0",
    "embed-english-v2.0",
    "embed-english-light-v2.0",
    "embed-multilingual-v2.0",
]
bedrock_embedding_models: List = [
    "amazon.titan-embed-text-v1",
    "cohere.embed-english-v3",
    "cohere.embed-multilingual-v3",
]

known_tokenizer_config = {
    "mistralai/Mistral-7B-Instruct-v0.1": {
        "tokenizer": {
            "chat_template": "{{ bos_token }}{% for message in messages %}{% if (message['role'] == 'user') != (loop.index0 % 2 == 0) %}{{ raise_exception('Conversation roles must alternate user/assistant/user/assistant/...') }}{% endif %}{% if message['role'] == 'user' %}{{ '[INST] ' + message['content'] + ' [/INST]' }}{% elif message['role'] == 'assistant' %}{{ message['content'] + eos_token + ' ' }}{% else %}{{ raise_exception('Only user and assistant roles are supported!') }}{% endif %}{% endfor %}",
            "bos_token": "<s>",
            "eos_token": "</s>",
        },
        "status": "success",
    },
    "meta-llama/Meta-Llama-3-8B-Instruct": {
        "tokenizer": {
            "chat_template": "{% set loop_messages = messages %}{% for message in loop_messages %}{% set content = '<|start_header_id|>' + message['role'] + '<|end_header_id|>\n\n'+ message['content'] | trim + '<|eot_id|>' %}{% if loop.index0 == 0 %}{% set content = bos_token + content %}{% endif %}{{ content }}{% endfor %}{{ '<|start_header_id|>assistant<|end_header_id|>\n\n' }}",
            "bos_token": "<|begin_of_text|>",
            "eos_token": "",
        },
        "status": "success",
    },
    "deepseek-r1/deepseek-r1-7b-instruct": {
        "tokenizer": {
            "add_bos_token": True,
            "add_eos_token": False,
            "bos_token": {
                "__type": "AddedToken",
                "content": "<｜begin▁of▁sentence｜>",
                "lstrip": False,
                "normalized": True,
                "rstrip": False,
                "single_word": False,
            },
            "clean_up_tokenization_spaces": False,
            "eos_token": {
                "__type": "AddedToken",
                "content": "<｜end▁of▁sentence｜>",
                "lstrip": False,
                "normalized": True,
                "rstrip": False,
                "single_word": False,
            },
            "legacy": True,
            "model_max_length": 16384,
            "pad_token": {
                "__type": "AddedToken",
                "content": "<｜end▁of▁sentence｜>",
                "lstrip": False,
                "normalized": True,
                "rstrip": False,
                "single_word": False,
            },
            "sp_model_kwargs": {},
            "unk_token": None,
            "tokenizer_class": "LlamaTokenizerFast",
            "chat_template": "{% if not add_generation_prompt is defined %}{% set add_generation_prompt = false %}{% endif %}{% set ns = namespace(is_first=false, is_tool=false, is_output_first=true, system_prompt='') %}{%- for message in messages %}{%- if message['role'] == 'system' %}{% set ns.system_prompt = message['content'] %}{%- endif %}{%- endfor %}{{bos_token}}{{ns.system_prompt}}{%- for message in messages %}{%- if message['role'] == 'user' %}{%- set ns.is_tool = false -%}{{'<｜User｜>' + message['content']}}{%- endif %}{%- if message['role'] == 'assistant' and message['content'] is none %}{%- set ns.is_tool = false -%}{%- for tool in message['tool_calls']%}{%- if not ns.is_first %}{{'<｜Assistant｜><｜tool▁calls▁begin｜><｜tool▁call▁begin｜>' + tool['type'] + '<｜tool▁sep｜>' + tool['function']['name'] + '\\n' + '```json' + '\\n' + tool['function']['arguments'] + '\\n' + '```' + '<｜tool▁call▁end｜>'}}{%- set ns.is_first = true -%}{%- else %}{{'\\n' + '<｜tool▁call▁begin｜>' + tool['type'] + '<｜tool▁sep｜>' + tool['function']['name'] + '\\n' + '```json' + '\\n' + tool['function']['arguments'] + '\\n' + '```' + '<｜tool▁call▁end｜>'}}{{'<｜tool▁calls▁end｜><｜end▁of▁sentence｜>'}}{%- endif %}{%- endfor %}{%- endif %}{%- if message['role'] == 'assistant' and message['content'] is not none %}{%- if ns.is_tool %}{{'<｜tool▁outputs▁end｜>' + message['content'] + '<｜end▁of▁sentence｜>'}}{%- set ns.is_tool = false -%}{%- else %}{% set content = message['content'] %}{% if '</think>' in content %}{% set content = content.split('</think>')[-1] %}{% endif %}{{'<｜Assistant｜>' + content + '<｜end▁of▁sentence｜>'}}{%- endif %}{%- endif %}{%- if message['role'] == 'tool' %}{%- set ns.is_tool = true -%}{%- if ns.is_output_first %}{{'<｜tool▁outputs▁begin｜><｜tool▁output▁begin｜>' + message['content'] + '<｜tool▁output▁end｜>'}}{%- set ns.is_output_first = false %}{%- else %}{{'\\n<｜tool▁output▁begin｜>' + message['content'] + '<｜tool▁output▁end｜>'}}{%- endif %}{%- endif %}{%- endfor -%}{% if ns.is_tool %}{{'<｜tool▁outputs▁end｜>'}}{% endif %}{% if add_generation_prompt and not ns.is_tool %}{{'<｜Assistant｜><think>\\n'}}{% endif %}",
        },
        "status": "success",
    },
}


OPENAI_FINISH_REASONS = ["stop", "length", "function_call", "content_filter", "null"]
HUMANLOOP_PROMPT_CACHE_TTL_SECONDS = 60  # 1 minute
RESPONSE_FORMAT_TOOL_NAME = "json_tool_call"  # default tool name used when converting response format to tool call

########################### Logging Callback Constants ###########################
AZURE_STORAGE_MSFT_VERSION = "2019-07-07"
PROMETHEUS_BUDGET_METRICS_REFRESH_INTERVAL_MINUTES = 5
MCP_TOOL_NAME_PREFIX = "mcp_tool"

########################### LiteLLM Proxy Specific Constants ###########################
########################################################################################
MAX_SPENDLOG_ROWS_TO_QUERY = (
    1_000_000  # if spendLogs has more than 1M rows, do not query the DB
)
DEFAULT_SOFT_BUDGET = (
    50.0  # by default all litellm proxy keys have a soft budget of 50.0
)
# makes it clear this is a rate limit error for a litellm virtual key
RATE_LIMIT_ERROR_MESSAGE_FOR_VIRTUAL_KEY = "LiteLLM Virtual Key user_api_key_hash"

# pass through route constansts
BEDROCK_AGENT_RUNTIME_PASS_THROUGH_ROUTES = [
    "agents/",
    "knowledgebases/",
    "flows/",
    "retrieveAndGenerate/",
    "rerank/",
    "generateQuery/",
    "optimize-prompt/",
]

BATCH_STATUS_POLL_INTERVAL_SECONDS = 3600  # 1 hour
BATCH_STATUS_POLL_MAX_ATTEMPTS = 24  # for 24 hours

HEALTH_CHECK_TIMEOUT_SECONDS = 60  # 60 seconds

UI_SESSION_TOKEN_TEAM_ID = "litellm-dashboard"
LITELLM_PROXY_ADMIN_NAME = "default_user_id"

########################### DB CRON JOB NAMES ###########################
DB_SPEND_UPDATE_JOB_NAME = "db_spend_update_job"
PROMETHEUS_EMIT_BUDGET_METRICS_JOB_NAME = "prometheus_emit_budget_metrics_job"
DEFAULT_CRON_JOB_LOCK_TTL_SECONDS = 60  # 1 minute
PROXY_BUDGET_RESCHEDULER_MIN_TIME = 597
PROXY_BUDGET_RESCHEDULER_MAX_TIME = 605
PROXY_BATCH_WRITE_AT = 10  # in seconds
DEFAULT_HEALTH_CHECK_INTERVAL = 300  # 5 minutes
PROMETHEUS_FALLBACK_STATS_SEND_TIME_HOURS = 9
DEFAULT_MODEL_CREATED_AT_TIME = 1677610602  # returns on `/models` endpoint
DEFAULT_SLACK_ALERTING_THRESHOLD = 300
MAX_TEAM_LIST_LIMIT = 20
DEFAULT_PROMPT_INJECTION_SIMILARITY_THRESHOLD = 0.7
LENGTH_OF_LITELLM_GENERATED_KEY = 16
SECRET_MANAGER_REFRESH_INTERVAL = 86400<|MERGE_RESOLUTION|>--- conflicted
+++ resolved
@@ -161,13 +161,10 @@
     "llamafile",
     "lm_studio",
     "galadriel",
-<<<<<<< HEAD
     "github_copilot",  # GitHub Copilot Chat API
-=======
     "novita",
     "meta_llama",
     "nscale",
->>>>>>> d558c223
 ]
 
 
@@ -227,13 +224,9 @@
     "https://api.friendli.ai/serverless/v1",
     "api.sambanova.ai/v1",
     "api.x.ai/v1",
-<<<<<<< HEAD
-    "api.galadriel.ai/v1"
-=======
     "api.galadriel.ai/v1",
     "api.llama.com/compat/v1/",
     "inference.api.nscale.com/v1",
->>>>>>> d558c223
 ]
 
 
@@ -264,13 +257,10 @@
     "llamafile",
     "lm_studio",
     "galadriel",
-<<<<<<< HEAD
     "github_copilot",  # GitHub Copilot Chat API
-=======
     "novita",
     "meta_llama",
     "nscale",
->>>>>>> d558c223
 ]
 openai_text_completion_compatible_providers: List = (
     [  # providers that support `/v1/completions`
