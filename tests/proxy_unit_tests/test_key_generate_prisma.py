--- conflicted
+++ resolved
@@ -3469,12 +3469,10 @@
     """
     from litellm.secret_managers.aws_secret_manager_v2 import AWSSecretsManagerV2
     from litellm.proxy._types import KeyManagementSystem, KeyManagementSettings
-<<<<<<< HEAD
-=======
+
     from litellm.proxy.hooks.key_management_event_hooks import (
         LITELLM_PREFIX_STORED_VIRTUAL_KEYS,
     )
->>>>>>> 51ffe93e
 
     litellm.set_verbose = True
 
@@ -3520,13 +3518,10 @@
     await asyncio.sleep(2)
 
     # read from the secret manager
-<<<<<<< HEAD
-    result = await aws_secret_manager_client.async_read_secret(secret_name=key_alias)
-=======
+
     result = await aws_secret_manager_client.async_read_secret(
         secret_name=f"{litellm._key_management_settings.prefix_for_stored_virtual_keys}/{key_alias}"
     )
->>>>>>> 51ffe93e
 
     # Assert the correct key is stored in the secret manager
     print("response from AWS Secret Manager")
@@ -3544,13 +3539,10 @@
     await asyncio.sleep(2)
 
     # Assert the key is deleted from the secret manager
-<<<<<<< HEAD
-    result = await aws_secret_manager_client.async_read_secret(secret_name=key_alias)
-=======
+
     result = await aws_secret_manager_client.async_read_secret(
         secret_name=f"{litellm._key_management_settings.prefix_for_stored_virtual_keys}/{key_alias}"
     )
->>>>>>> 51ffe93e
     assert result is None
 
     # cleanup
