version: 4.3.4
jobs:
  local_testing:
    docker:
      - image: cimg/python:3.11
        auth:
          username: ${DOCKERHUB_USERNAME}
          password: ${DOCKERHUB_PASSWORD}
    working_directory: ~/project

    steps:
      - checkout

      - run:
          name: Show git commit hash
          command: |
            echo "Git commit hash: $CIRCLE_SHA1"

      - restore_cache:
          keys:
            - v1-dependencies-{{ checksum ".circleci/requirements.txt" }}
      - run:
          name: Install Dependencies
          command: |
            python -m pip install --upgrade pip
            python -m pip install -r .circleci/requirements.txt
            pip install "pytest==7.3.1"
            pip install "pytest-retry==1.6.3"
            pip install "pytest-asyncio==0.21.1"
            pip install mypy
            pip install "google-generativeai==0.3.2"
            pip install "google-cloud-aiplatform==1.43.0"
            pip install pyarrow
            pip install "boto3==1.34.34"
            pip install "aioboto3==12.3.0"
            pip install langchain
            pip install lunary==0.2.5
            pip install "azure-identity==1.16.1"
            pip install "langfuse==2.45.0"
            pip install "logfire==0.29.0"
            pip install numpydoc
            pip install traceloop-sdk==0.21.1
            pip install opentelemetry-api==1.25.0
            pip install opentelemetry-sdk==1.25.0
            pip install opentelemetry-exporter-otlp==1.25.0
            pip install openai==1.51.0
            pip install prisma==0.11.0   
            pip install "detect_secrets==1.5.0"         
            pip install "httpx==0.24.1"
            pip install "respx==0.21.1"
            pip install fastapi
            pip install "gunicorn==21.2.0"
            pip install "anyio==4.2.0"
            pip install "aiodynamo==23.10.1"
            pip install "asyncio==3.4.3"
            pip install "apscheduler==3.10.4"
            pip install "PyGithub==1.59.1"
            pip install argon2-cffi
            pip install "pytest-mock==3.12.0"
            pip install python-multipart
            pip install google-cloud-aiplatform
            pip install prometheus-client==0.20.0
            pip install "pydantic==2.7.1"
            pip install "diskcache==5.6.1"
            pip install "Pillow==10.3.0"
            pip install "jsonschema==4.22.0"
      - save_cache:
          paths:
            - ./venv
          key: v1-dependencies-{{ checksum ".circleci/requirements.txt" }}
      - run:
          name: Run prisma ./entrypoint.sh
          command: |
            set +e
            chmod +x entrypoint.sh
            ./entrypoint.sh
            set -e
      - run:
          name: Black Formatting
          command: |
            cd litellm
            python -m pip install black
            python -m black .
            cd ..
      - run:
          name: Linting Testing
          command: |
            cd litellm
            python -m pip install types-requests types-setuptools types-redis types-PyYAML
            if ! python -m mypy . --ignore-missing-imports; then
              echo "mypy detected errors"
              exit 1
            fi
            cd ..

      # Run pytest and generate JUnit XML report
      - run:
          name: Run tests
          command: |
            pwd
            ls
            python -m pytest -vv tests/local_testing -x --junitxml=test-results/junit.xml --durations=5 -k "not test_python_38.py and not router and not assistants"
          no_output_timeout: 120m

      # Store test results
      - store_test_results:
          path: test-results
  ui_endpoint_testing:
    docker:
      - image: cimg/python:3.11
        auth:
          username: ${DOCKERHUB_USERNAME}
          password: ${DOCKERHUB_PASSWORD}
    working_directory: ~/project

    steps:
      - checkout
      - run:
          name: Install Dependencies
          command: |
            python -m pip install --upgrade pip
            python -m pip install -r requirements.txt
            pip install "pytest==7.3.1"
            pip install "pytest-retry==1.6.3"
            pip install "pytest-asyncio==0.21.1"
      - save_cache:
          paths:
            - ./venv
          key: v1-dependencies-{{ checksum ".circleci/requirements.txt" }}
      - run:
          name: Run prisma ./entrypoint.sh
          command: |
            set +e
            chmod +x entrypoint.sh
            ./entrypoint.sh
            set -e
      # Run pytest and generate JUnit XML report
      - run:
          name: Run tests
          command: |
            pwd
            ls
            python -m pytest -vv tests/proxy_admin_ui_tests -x --junitxml=test-results/junit.xml --durations=5
          no_output_timeout: 120m

      # Store test results
      - store_test_results:
          path: test-results
  litellm_router_testing: # Runs all tests with the "router" keyword
    docker:
        - image: cimg/python:3.11
          auth:
            username: ${DOCKERHUB_USERNAME}
            password: ${DOCKERHUB_PASSWORD}
    working_directory: ~/project

    steps:
      - checkout
      - run:
          name: Install Dependencies
          command: |
            python -m pip install --upgrade pip
            python -m pip install -r requirements.txt
            pip install "pytest==7.3.1"
            pip install "respx==0.21.1"
            pip install "pytest-retry==1.6.3"
            pip install "pytest-asyncio==0.21.1"
      # Run pytest and generate JUnit XML report
      - run:
          name: Run tests
          command: |
            pwd
            ls
            python -m pytest tests/local_testing -vv -k "router" -x -s -v --junitxml=test-results/junit.xml --durations=5
          no_output_timeout: 120m
      # Store test results
      - store_test_results:
          path: test-results
  litellm_assistants_api_testing: # Runs all tests with the "assistants" keyword
    docker:
        - image: cimg/python:3.11
          auth:
            username: ${DOCKERHUB_USERNAME}
            password: ${DOCKERHUB_PASSWORD}
    working_directory: ~/project

    steps:
      - checkout
      - run:
          name: Install Dependencies
          command: |
            python -m pip install --upgrade pip
            python -m pip install -r requirements.txt
            pip install "pytest==7.3.1"
            pip install "respx==0.21.1"
            pip install "pytest-retry==1.6.3"
            pip install "pytest-asyncio==0.21.1"
      # Run pytest and generate JUnit XML report
      - run:
          name: Run tests
          command: |
            pwd
            ls
            python -m pytest tests/local_testing/ -vv -k "assistants" -x -s -v --junitxml=test-results/junit.xml --durations=5
          no_output_timeout: 120m
      # Store test results
      - store_test_results:
          path: test-results
  load_testing:
    docker:
      - image: cimg/python:3.11
        auth:
          username: ${DOCKERHUB_USERNAME}
          password: ${DOCKERHUB_PASSWORD}
    working_directory: ~/project

    steps:
      - checkout
      - run:
          name: Install Dependencies
          command: |
            python -m pip install --upgrade pip
            python -m pip install -r requirements.txt
            pip install "pytest==7.3.1"
            pip install "pytest-retry==1.6.3"
            pip install "pytest-asyncio==0.21.1"
      # Run pytest and generate JUnit XML report
      - run:
          name: Run tests
          command: |
            pwd
            ls
            python -m pytest -vv tests/load_tests -x -s -v --junitxml=test-results/junit.xml --durations=5
          no_output_timeout: 120m

      # Store test results
      - store_test_results:
          path: test-results
  llm_translation_testing:
    docker:
      - image: cimg/python:3.11
        auth:
          username: ${DOCKERHUB_USERNAME}
          password: ${DOCKERHUB_PASSWORD}
    working_directory: ~/project

    steps:
      - checkout
      - run:
          name: Install Dependencies
          command: |
            python -m pip install --upgrade pip
            python -m pip install -r requirements.txt
            pip install "pytest==7.3.1"
            pip install "pytest-retry==1.6.3"
            pip install "pytest-asyncio==0.21.1"
            pip install "respx==0.21.1"
      # Run pytest and generate JUnit XML report
      - run:
          name: Run tests
          command: |
            pwd
            ls
            python -m pytest -vv tests/llm_translation -x -s -v --junitxml=test-results/junit.xml --durations=5
          no_output_timeout: 120m

      # Store test results
      - store_test_results:
          path: test-results

  installing_litellm_on_python:
    docker:
      - image: circleci/python:3.8
        auth:
          username: ${DOCKERHUB_USERNAME}
          password: ${DOCKERHUB_PASSWORD}
    working_directory: ~/project

    steps:
      - checkout
      - run:
          name: Install Dependencies
          command: |
            python -m pip install --upgrade pip
            pip install python-dotenv
            pip install pytest
            pip install tiktoken
            pip install aiohttp
            pip install openai
            pip install click
            pip install "boto3==1.34.34"
            pip install jinja2
            pip install tokenizers
            pip install jsonschema
      - run:
          name: Run tests
          command: |
            pwd
            ls
            python -m pytest -vv tests/local_testing/test_python_38.py

  check_code_and_doc_quality:
    docker:
      - image: cimg/python:3.11
        auth:
          username: ${DOCKERHUB_USERNAME}
          password: ${DOCKERHUB_PASSWORD}
    working_directory: ~/project/litellm

    steps:
      - checkout
      - run:
          name: Install Dependencies
          command: |
            python -m pip install --upgrade pip
            pip install ruff
            pip install pylint  
            pip install pyright
            pip install .
      - run: python -c "from litellm import *" || (echo '🚨 import failed, this means you introduced unprotected imports! 🚨'; exit 1)
      - run: ruff check ./litellm
<<<<<<< HEAD
      - run: python ./tests/documentation_tests/test_general_setting_keys.py
    
  db_migration_disable_update_check:
    machine:
      image: ubuntu-2204:2023.10.1
    resource_class: xlarge
    working_directory: ~/project
    steps:
      - checkout
      - run:
          name: Build Docker image
          command: |
            docker build -t myapp .
      - run:
          name: Run Docker container
          command: |
            docker run --name my-app \
              -p 4000:4000 \
              -e DATABASE_URL=$PROXY_DATABASE_URL \
              -e DISABLE_SCHEMA_UPDATE="True" \
              -v $(pwd)/litellm/proxy/example_config_yaml/bad_schema.prisma:/app/schema.prisma \
              -v $(pwd)/litellm/proxy/example_config_yaml/bad_schema.prisma:/app/litellm/proxy/schema.prisma \
              -v $(pwd)/litellm/proxy/example_config_yaml/disable_schema_update.yaml:/app/config.yaml \
              myapp:latest \
              --config /app/config.yaml \
              --port 4000 > docker_output.log 2>&1 || true
      - run:
          name: Display Docker logs
          command: cat docker_output.log
      - run:
          name: Check for expected error
          command: |
            if grep -q "prisma schema out of sync with db. Consider running these sql_commands to sync the two" docker_output.log; then
              echo "Expected error found. Test passed."
            else
              echo "Expected error not found. Test failed."
              cat docker_output.log
              exit 1
            fi
=======
>>>>>>> f2c0a31e

  build_and_test:
    machine:
      image: ubuntu-2204:2023.10.1
    resource_class: xlarge
    working_directory: ~/project
    steps:
      - checkout
      - run:
          name: Install Docker CLI (In case it's not already installed)
          command: |
            sudo apt-get update
            sudo apt-get install -y docker-ce docker-ce-cli containerd.io
      - run:
          name: Install Python 3.9
          command: |
            curl https://repo.anaconda.com/miniconda/Miniconda3-latest-Linux-x86_64.sh --output miniconda.sh
            bash miniconda.sh -b -p $HOME/miniconda
            export PATH="$HOME/miniconda/bin:$PATH"
            conda init bash
            source ~/.bashrc
            conda create -n myenv python=3.9 -y
            conda activate myenv
            python --version
      - run:
          name: Install Dependencies
          command: |
            pip install "pytest==7.3.1"
            pip install "pytest-asyncio==0.21.1"
            pip install aiohttp
            python -m pip install --upgrade pip
            python -m pip install -r .circleci/requirements.txt
            pip install "pytest==7.3.1"
            pip install "pytest-retry==1.6.3"
            pip install "pytest-mock==3.12.0"
            pip install "pytest-asyncio==0.21.1"
            pip install mypy
            pip install "google-generativeai==0.3.2"
            pip install "google-cloud-aiplatform==1.43.0"
            pip install pyarrow
            pip install "boto3==1.34.34"
            pip install "aioboto3==12.3.0"
            pip install langchain
            pip install "langfuse>=2.0.0"
            pip install "logfire==0.29.0"
            pip install numpydoc
            pip install prisma            
            pip install fastapi            
            pip install jsonschema   
            pip install "httpx==0.24.1"
            pip install "gunicorn==21.2.0"
            pip install "anyio==3.7.1"
            pip install "aiodynamo==23.10.1"
            pip install "asyncio==3.4.3"
            pip install "PyGithub==1.59.1"
            pip install "openai==1.51.0"
            # Run pytest and generate JUnit XML report
      - run:
          name: Build Docker image
          command: docker build -t my-app:latest -f Dockerfile.database .
      - run:
          name: Run Docker container
          command: |
            docker run -d \
              -p 4000:4000 \
              -e DATABASE_URL=$PROXY_DATABASE_URL \
              -e AZURE_API_KEY=$AZURE_API_KEY \
              -e REDIS_HOST=$REDIS_HOST \
              -e REDIS_PASSWORD=$REDIS_PASSWORD \
              -e REDIS_PORT=$REDIS_PORT \
              -e AZURE_FRANCE_API_KEY=$AZURE_FRANCE_API_KEY \
              -e AZURE_EUROPE_API_KEY=$AZURE_EUROPE_API_KEY \
              -e MISTRAL_API_KEY=$MISTRAL_API_KEY \
              -e AWS_ACCESS_KEY_ID=$AWS_ACCESS_KEY_ID \
              -e GROQ_API_KEY=$GROQ_API_KEY \
              -e ANTHROPIC_API_KEY=$ANTHROPIC_API_KEY \
              -e COHERE_API_KEY=$COHERE_API_KEY \
              -e AWS_SECRET_ACCESS_KEY=$AWS_SECRET_ACCESS_KEY \
              -e AWS_REGION_NAME=$AWS_REGION_NAME \
              -e AUTO_INFER_REGION=True \
              -e OPENAI_API_KEY=$OPENAI_API_KEY \
              -e LITELLM_LICENSE=$LITELLM_LICENSE \
              -e LANGFUSE_PROJECT1_PUBLIC=$LANGFUSE_PROJECT1_PUBLIC \
              -e LANGFUSE_PROJECT2_PUBLIC=$LANGFUSE_PROJECT2_PUBLIC \
              -e LANGFUSE_PROJECT1_SECRET=$LANGFUSE_PROJECT1_SECRET \
              -e LANGFUSE_PROJECT2_SECRET=$LANGFUSE_PROJECT2_SECRET \
              --name my-app \
              -v $(pwd)/proxy_server_config.yaml:/app/config.yaml \
              my-app:latest \
              --config /app/config.yaml \
              --port 4000 \
              --detailed_debug \
      - run:
          name: Install curl and dockerize
          command: |
            sudo apt-get update
            sudo apt-get install -y curl
            sudo wget https://github.com/jwilder/dockerize/releases/download/v0.6.1/dockerize-linux-amd64-v0.6.1.tar.gz
            sudo tar -C /usr/local/bin -xzvf dockerize-linux-amd64-v0.6.1.tar.gz
            sudo rm dockerize-linux-amd64-v0.6.1.tar.gz
      - run:
          name: Start outputting logs
          command: docker logs -f my-app
          background: true
      - run:
          name: Wait for app to be ready
          command: dockerize -wait http://localhost:4000 -timeout 5m
      - run:
          name: Run tests
          command: |
            pwd
            ls
            python -m pytest -s -vv tests/*.py -x --junitxml=test-results/junit.xml --durations=5 --ignore=tests/otel_tests --ignore=tests/pass_through_tests --ignore=tests/proxy_admin_ui_tests --ignore=tests/load_tests --ignore=tests/llm_translation
          no_output_timeout: 120m

      # Store test results
      - store_test_results:
          path: test-results
  proxy_logging_guardrails_model_info_tests:
    machine:
      image: ubuntu-2204:2023.10.1
    resource_class: xlarge
    working_directory: ~/project
    steps:
      - checkout
      - run:
          name: Install Docker CLI (In case it's not already installed)
          command: |
            sudo apt-get update
            sudo apt-get install -y docker-ce docker-ce-cli containerd.io
      - run:
          name: Install Python 3.9
          command: |
            curl https://repo.anaconda.com/miniconda/Miniconda3-latest-Linux-x86_64.sh --output miniconda.sh
            bash miniconda.sh -b -p $HOME/miniconda
            export PATH="$HOME/miniconda/bin:$PATH"
            conda init bash
            source ~/.bashrc
            conda create -n myenv python=3.9 -y
            conda activate myenv
            python --version
      - run:
          name: Install Dependencies
          command: |
            pip install "pytest==7.3.1"
            pip install "pytest-retry==1.6.3"
            pip install "pytest-asyncio==0.21.1"
            pip install aiohttp
            pip install "openai==1.51.0"
            python -m pip install --upgrade pip
            pip install "pydantic==2.7.1"
            pip install "pytest==7.3.1"
            pip install "pytest-mock==3.12.0"
            pip install "pytest-asyncio==0.21.1"
            pip install "boto3==1.34.34"
            pip install mypy
            pip install pyarrow
            pip install numpydoc
            pip install prisma            
            pip install fastapi            
            pip install jsonschema   
            pip install "httpx==0.24.1"
            pip install "anyio==3.7.1"
            pip install "asyncio==3.4.3"
            pip install "PyGithub==1.59.1"
      - run:
          name: Build Docker image
          command: docker build -t my-app:latest -f Dockerfile.database .
      - run:
          name: Run Docker container
          # intentionally give bad redis credentials here
          # the OTEL test - should get this as a trace
          command: |
            docker run -d \
              -p 4000:4000 \
              -e DATABASE_URL=$PROXY_DATABASE_URL \
              -e REDIS_HOST=$REDIS_HOST \
              -e REDIS_PASSWORD=$REDIS_PASSWORD \
              -e REDIS_PORT=$REDIS_PORT \
              -e LITELLM_MASTER_KEY="sk-1234" \
              -e OPENAI_API_KEY=$OPENAI_API_KEY \
              -e LITELLM_LICENSE=$LITELLM_LICENSE \
              -e OTEL_EXPORTER="in_memory" \
              -e APORIA_API_BASE_2=$APORIA_API_BASE_2 \
              -e APORIA_API_KEY_2=$APORIA_API_KEY_2 \
              -e APORIA_API_BASE_1=$APORIA_API_BASE_1 \
              -e AWS_ACCESS_KEY_ID=$AWS_ACCESS_KEY_ID \
              -e AWS_SECRET_ACCESS_KEY=$AWS_SECRET_ACCESS_KEY \
              -e AWS_REGION_NAME=$AWS_REGION_NAME \
              -e APORIA_API_KEY_1=$APORIA_API_KEY_1 \
              -e COHERE_API_KEY=$COHERE_API_KEY \
              --name my-app \
              -v $(pwd)/litellm/proxy/example_config_yaml/otel_test_config.yaml:/app/config.yaml \
              -v $(pwd)/litellm/proxy/example_config_yaml/custom_guardrail.py:/app/custom_guardrail.py \
              my-app:latest \
              --config /app/config.yaml \
              --port 4000 \
              --detailed_debug \
      - run:
          name: Install curl and dockerize
          command: |
            sudo apt-get update
            sudo apt-get install -y curl
            sudo wget https://github.com/jwilder/dockerize/releases/download/v0.6.1/dockerize-linux-amd64-v0.6.1.tar.gz
            sudo tar -C /usr/local/bin -xzvf dockerize-linux-amd64-v0.6.1.tar.gz
            sudo rm dockerize-linux-amd64-v0.6.1.tar.gz
      - run:
          name: Start outputting logs
          command: docker logs -f my-app
          background: true
      - run:
          name: Wait for app to be ready
          command: dockerize -wait http://localhost:4000 -timeout 5m
      - run:
          name: Run tests
          command: |
            pwd
            ls
            python -m pytest -vv tests/otel_tests -x --junitxml=test-results/junit.xml --durations=5
          no_output_timeout: 120m

      # Store test results
      - store_test_results:
          path: test-results

  proxy_pass_through_endpoint_tests:
    machine:
      image: ubuntu-2204:2023.10.1
    resource_class: xlarge
    working_directory: ~/project
    steps:
      - checkout
      - run:
          name: Install Docker CLI (In case it's not already installed)
          command: |
            sudo apt-get update
            sudo apt-get install -y docker-ce docker-ce-cli containerd.io
      - run:
          name: Install Python 3.9
          command: |
            curl https://repo.anaconda.com/miniconda/Miniconda3-latest-Linux-x86_64.sh --output miniconda.sh
            bash miniconda.sh -b -p $HOME/miniconda
            export PATH="$HOME/miniconda/bin:$PATH"
            conda init bash
            source ~/.bashrc
            conda create -n myenv python=3.9 -y
            conda activate myenv
            python --version
      - run:
          name: Install Dependencies
          command: |
            pip install "pytest==7.3.1"
            pip install "pytest-retry==1.6.3"
            pip install "pytest-asyncio==0.21.1"
            pip install "google-cloud-aiplatform==1.43.0"
            pip install aiohttp
            pip install "openai==1.51.0"
            python -m pip install --upgrade pip
            pip install "pydantic==2.7.1"
            pip install "pytest==7.3.1"
            pip install "pytest-mock==3.12.0"
            pip install "pytest-asyncio==0.21.1"
            pip install "boto3==1.34.34"
            pip install mypy
            pip install pyarrow
            pip install numpydoc
            pip install prisma            
            pip install fastapi            
            pip install jsonschema   
            pip install "httpx==0.24.1"
            pip install "anyio==3.7.1"
            pip install "asyncio==3.4.3"
            pip install "PyGithub==1.59.1"
            pip install "google-cloud-aiplatform==1.59.0"
      - run:
          name: Build Docker image
          command: docker build -t my-app:latest -f Dockerfile.database .
      - run:
          name: Run Docker container
          command: |
            docker run -d \
              -p 4000:4000 \
              -e DATABASE_URL=$PROXY_DATABASE_URL \
              -e LITELLM_MASTER_KEY="sk-1234" \
              -e OPENAI_API_KEY=$OPENAI_API_KEY \
              -e LITELLM_LICENSE=$LITELLM_LICENSE \
              --name my-app \
              -v $(pwd)/litellm/proxy/example_config_yaml/pass_through_config.yaml:/app/config.yaml \
              -v $(pwd)/litellm/proxy/example_config_yaml/custom_auth_basic.py:/app/custom_auth_basic.py \
              my-app:latest \
              --config /app/config.yaml \
              --port 4000 \
              --detailed_debug \
      - run:
          name: Install curl and dockerize
          command: |
            sudo apt-get update
            sudo apt-get install -y curl
            sudo wget https://github.com/jwilder/dockerize/releases/download/v0.6.1/dockerize-linux-amd64-v0.6.1.tar.gz
            sudo tar -C /usr/local/bin -xzvf dockerize-linux-amd64-v0.6.1.tar.gz
            sudo rm dockerize-linux-amd64-v0.6.1.tar.gz
      - run:
          name: Start outputting logs
          command: docker logs -f my-app
          background: true
      - run:
          name: Wait for app to be ready
          command: dockerize -wait http://localhost:4000 -timeout 5m
      - run:
          name: Run tests
          command: |
            pwd
            ls
            python -m pytest -vv tests/pass_through_tests/ -x --junitxml=test-results/junit.xml --durations=5
          no_output_timeout: 120m

      # Store test results
      - store_test_results:
          path: test-results

  publish_to_pypi:
    docker:
      - image: cimg/python:3.8
    working_directory: ~/project

    environment:
      TWINE_USERNAME: __token__

    steps:
      - checkout

      - run:
          name: Copy model_prices_and_context_window File to model_prices_and_context_window_backup
          command: |
            cp model_prices_and_context_window.json litellm/model_prices_and_context_window_backup.json

      - run:
          name: Check if litellm dir was updated or if pyproject.toml was modified
          command: |
            if [ -n "$(git diff --name-only $CIRCLE_SHA1^..$CIRCLE_SHA1 | grep -E 'pyproject\.toml|litellm/')" ]; then
              echo "litellm updated"
            else
              echo "No changes to litellm or pyproject.toml. Skipping PyPI publish."
              circleci step halt
            fi

      - run:
          name: Checkout code
          command: git checkout $CIRCLE_SHA1

      # Check if setup.py is modified and publish to PyPI
      - run:
          name: PyPI publish
          command: |
            echo "Install TOML package."
            python -m pip install toml
            VERSION=$(python -c "import toml; print(toml.load('pyproject.toml')['tool']['poetry']['version'])")
            PACKAGE_NAME=$(python -c "import toml; print(toml.load('pyproject.toml')['tool']['poetry']['name'])")
            if ! pip show -v $PACKAGE_NAME | grep -q "Version: ${VERSION}"; then
                echo "pyproject.toml modified"
                echo -e "[pypi]\nusername = $PYPI_PUBLISH_USERNAME\npassword = $PYPI_PUBLISH_PASSWORD" > ~/.pypirc
                python -m pip install --upgrade pip
                pip install build
                pip install wheel
                pip install --upgrade twine setuptools
                rm -rf build dist

                echo "Building package"
                python -m build

                echo "Twine upload to dist"
                echo "Contents of dist directory:"
                ls dist/
                twine upload --verbose dist/*
            else
                echo "Version ${VERSION} of package is already published on PyPI. Skipping PyPI publish."
                circleci step halt
            fi
      - run:
          name: Trigger Github Action for new Docker Container + Trigger Stable Release Testing
          command: |
            echo "Install TOML package."
            python3 -m pip install toml
            VERSION=$(python3 -c "import toml; print(toml.load('pyproject.toml')['tool']['poetry']['version'])")
            echo "LiteLLM Version ${VERSION}"
            curl -X POST \
              -H "Accept: application/vnd.github.v3+json" \
              -H "Authorization: Bearer $GITHUB_TOKEN" \
              "https://api.github.com/repos/BerriAI/litellm/actions/workflows/ghcr_deploy.yml/dispatches" \
              -d "{\"ref\":\"main\", \"inputs\":{\"tag\":\"v${VERSION}\", \"commit_hash\":\"$CIRCLE_SHA1\"}}"
            echo "triggering stable release server for version ${VERSION} and commit ${CIRCLE_SHA1}"
            curl -X POST "https://proxyloadtester-production.up.railway.app/start/load/test?version=${VERSION}&commit_hash=${CIRCLE_SHA1}"

  e2e_ui_testing:
    machine:
      image: ubuntu-2204:2023.10.1
    resource_class: xlarge
    working_directory: ~/project
    steps:
      - checkout
      - run:
          name: Install Docker CLI (In case it's not already installed)
          command: |
            sudo apt-get update
            sudo apt-get install -y docker-ce docker-ce-cli containerd.io
      - run:
          name: Install Python 3.9
          command: |
            curl https://repo.anaconda.com/miniconda/Miniconda3-latest-Linux-x86_64.sh --output miniconda.sh
            bash miniconda.sh -b -p $HOME/miniconda
            export PATH="$HOME/miniconda/bin:$PATH"
            conda init bash
            source ~/.bashrc
            conda create -n myenv python=3.9 -y
            conda activate myenv
            python --version
      - run:
          name: Install Dependencies
          command: |
            npm install -D @playwright/test
            pip install "pytest==7.3.1"
            pip install "pytest-retry==1.6.3"
            pip install "pytest-asyncio==0.21.1"
            pip install aiohttp
            pip install "openai==1.51.0"
            python -m pip install --upgrade pip
            pip install "pydantic==2.7.1"
            pip install "pytest==7.3.1"
            pip install "pytest-mock==3.12.0"
            pip install "pytest-asyncio==0.21.1"
            pip install mypy
            pip install pyarrow
            pip install numpydoc
            pip install prisma            
            pip install fastapi            
            pip install jsonschema   
            pip install "httpx==0.24.1"
            pip install "anyio==3.7.1"
            pip install "asyncio==3.4.3"
      - run:
          name: Install Playwright Browsers
          command: |
            npx playwright install
      - run:
          name: Build Docker image
          command: docker build -t my-app:latest -f Dockerfile.database .
      - run:
          name: Run Docker container
          command: |
            docker run -d \
              -p 4000:4000 \
              -e DATABASE_URL=$PROXY_DATABASE_URL \
              -e LITELLM_MASTER_KEY="sk-1234" \
              -e OPENAI_API_KEY=$OPENAI_API_KEY \
              -e UI_USERNAME="admin" \
              -e UI_PASSWORD="gm" \
              -e LITELLM_LICENSE=$LITELLM_LICENSE \
              --name my-app \
              -v $(pwd)/litellm/proxy/example_config_yaml/simple_config.yaml:/app/config.yaml \
              my-app:latest \
              --config /app/config.yaml \
              --port 4000 \
              --detailed_debug
      - run:
          name: Install curl and dockerize
          command: |
            sudo apt-get update
            sudo apt-get install -y curl
            sudo wget https://github.com/jwilder/dockerize/releases/download/v0.6.1/dockerize-linux-amd64-v0.6.1.tar.gz
            sudo tar -C /usr/local/bin -xzvf dockerize-linux-amd64-v0.6.1.tar.gz
            sudo rm dockerize-linux-amd64-v0.6.1.tar.gz
      - run:
          name: Start outputting logs
          command: docker logs -f my-app
          background: true
      - run:
          name: Wait for app to be ready
          command: dockerize -wait http://localhost:4000 -timeout 5m
      - run:
          name: Run Playwright Tests
          command: |
            npx playwright test --reporter=html --output=test-results
          no_output_timeout: 120m
      - store_test_results:
          path: test-results

workflows:
  version: 2
  build_and_test:
    jobs:
      - local_testing:
          filters:
            branches:
              only:
                - main
                - /litellm_.*/
      - litellm_assistants_api_testing:
          filters:
              branches:
                only:
                  - main
                  - /litellm_.*/
      - litellm_router_testing:
          filters:
            branches:
              only:
                - main
                - /litellm_.*/
      - check_code_and_doc_quality:
          filters:
            branches:
              only:
                - main
                - /litellm_.*/
      - ui_endpoint_testing:
          filters:
            branches:
              only:
                - main
                - /litellm_.*/
      - e2e_ui_testing:
          filters:
            branches:
              only:
                - main
                - /litellm_.*/
      - build_and_test:
          filters:
            branches:
              only:
                - main
                - /litellm_.*/
      - proxy_logging_guardrails_model_info_tests:
          filters:
            branches:
              only:
                - main
                - /litellm_.*/
      - proxy_pass_through_endpoint_tests:
          filters:
            branches:
              only:
                - main
                - /litellm_.*/
      - llm_translation_testing:
          filters:
            branches:
              only:
                - main
                - /litellm_.*/
      - db_migration_disable_update_check:
          filters:
            branches:
              only:
                - main
                - /litellm_.*/
      - installing_litellm_on_python:
          filters:
            branches:
              only:
                - main
                - /litellm_.*/
      - load_testing:
          filters:
            branches:
              only:
                - main
                - /litellm_.*/
      - publish_to_pypi:
          requires:
            - local_testing
            - build_and_test
            - load_testing
            - llm_translation_testing
            - litellm_router_testing
            - litellm_assistants_api_testing
            - ui_endpoint_testing
            - db_migration_disable_update_check
            - e2e_ui_testing
            - installing_litellm_on_python
            - proxy_logging_guardrails_model_info_tests
            - proxy_pass_through_endpoint_tests
            - check_code_and_doc_quality
          filters:
            branches:
              only:
                - main<|MERGE_RESOLUTION|>--- conflicted
+++ resolved
@@ -319,7 +319,6 @@
             pip install .
       - run: python -c "from litellm import *" || (echo '🚨 import failed, this means you introduced unprotected imports! 🚨'; exit 1)
       - run: ruff check ./litellm
-<<<<<<< HEAD
       - run: python ./tests/documentation_tests/test_general_setting_keys.py
     
   db_migration_disable_update_check:
@@ -359,9 +358,7 @@
               cat docker_output.log
               exit 1
             fi
-=======
->>>>>>> f2c0a31e
-
+            
   build_and_test:
     machine:
       image: ubuntu-2204:2023.10.1
