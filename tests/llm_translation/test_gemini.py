--- conflicted
+++ resolved
@@ -625,19 +625,11 @@
     async for chunk in response:
         print("CHUNK: ", chunk)
         if (
-<<<<<<< HEAD
             hasattr(chunk.choices[0].delta, "images")
             and chunk.choices[0].delta.images is not None
             and len(chunk.choices[0].delta.images) > 0
         ):
             model_response_image = chunk.choices[0].delta.images[0]["image_url"]
-=======
-            hasattr(chunk.choices[0].delta, "image")
-            and chunk.choices[0].delta.image is not None
-        ):
-            model_response_image = chunk.choices[0].delta.image
->>>>>>> b8fdbd47
-            print("MODEL_RESPONSE_IMAGE: ", model_response_image)
             assert model_response_image is not None
             assert model_response_image["url"].startswith("data:image/png;base64,")
             break
@@ -665,14 +657,9 @@
         messages=messages,
     )
     assert response is not None
-<<<<<<< HEAD
 
     assert response.choices[0].message.content is not None
-=======
-
-    assert response.choices[0].message.content is not None
-
-
+  
 def get_current_weather(location, unit="fahrenheit"):
     """Get the current weather in a given location"""
     if "tokyo" in location.lower():
@@ -844,5 +831,4 @@
         # If return_raw_request doesn't work for unknown models, that's okay
         # The important part is that our known models work correctly
         print(f"Note: Unknown model test skipped due to: {e}")
-        pass
->>>>>>> b8fdbd47
+        pass