model_list:
<<<<<<< HEAD
<<<<<<< HEAD
=======
>>>>>>> cf9312a4
  - model_name: openai/o1-preview
    litellm_params:
      model: openai/o1-preview
      api_key: os.environ/OPENAI_API_KEY
<<<<<<< HEAD

=======
 - model_name: fake-openai-endpoint
   litellm_params:
     model: openai/fake
     api_key: fake-key
     api_base: https://exampleopenaiendpoint-production.up.railway.app/
     tags: ["teamA"]
   model_info:
     id: "team-a-model"
 - model_name: fake-openai-endpoint
   litellm_params:
     model: openai/fake
     api_key: fake-key
     api_base: https://exampleopenaiendpoint-production.up.railway.app/
     tags: ["teamB"]
   model_info:
     id: "team-b-model"
 - model_name: rerank-english-v3.0
   litellm_params:
     model: cohere/rerank-english-v3.0
     api_key: os.environ/COHERE_API_KEY
 - model_name: fake-azure-endpoint
   litellm_params:
     model: openai/429
     api_key: fake-key
     api_base: https://exampleopenaiendpoint-production.up.railway.app
 - model_name: llava-hf
   litellm_params:
     model: openai/llava-hf/llava-v1.6-vicuna-7b-hf
     api_base: http://localhost:8000
     api_key: fake-key
   model_info:
     supports_vision: True



litellm_settings:
  cache: true
  callbacks: ["otel", "prometheus"]

router_settings:
  enable_tag_filtering: True # 👈 Key Change
>>>>>>> main
=======
  - model_name: openai/*
    litellm_params:
      model: openai/*
      api_key: os.environ/OPENAI_API_KEY
>>>>>>> cf9312a4
<|MERGE_RESOLUTION|>--- conflicted
+++ resolved
@@ -1,60 +1,5 @@
 model_list:
-<<<<<<< HEAD
-<<<<<<< HEAD
-=======
->>>>>>> cf9312a4
   - model_name: openai/o1-preview
     litellm_params:
       model: openai/o1-preview
       api_key: os.environ/OPENAI_API_KEY
-<<<<<<< HEAD
-
-=======
- - model_name: fake-openai-endpoint
-   litellm_params:
-     model: openai/fake
-     api_key: fake-key
-     api_base: https://exampleopenaiendpoint-production.up.railway.app/
-     tags: ["teamA"]
-   model_info:
-     id: "team-a-model"
- - model_name: fake-openai-endpoint
-   litellm_params:
-     model: openai/fake
-     api_key: fake-key
-     api_base: https://exampleopenaiendpoint-production.up.railway.app/
-     tags: ["teamB"]
-   model_info:
-     id: "team-b-model"
- - model_name: rerank-english-v3.0
-   litellm_params:
-     model: cohere/rerank-english-v3.0
-     api_key: os.environ/COHERE_API_KEY
- - model_name: fake-azure-endpoint
-   litellm_params:
-     model: openai/429
-     api_key: fake-key
-     api_base: https://exampleopenaiendpoint-production.up.railway.app
- - model_name: llava-hf
-   litellm_params:
-     model: openai/llava-hf/llava-v1.6-vicuna-7b-hf
-     api_base: http://localhost:8000
-     api_key: fake-key
-   model_info:
-     supports_vision: True
-
-
-
-litellm_settings:
-  cache: true
-  callbacks: ["otel", "prometheus"]
-
-router_settings:
-  enable_tag_filtering: True # 👈 Key Change
->>>>>>> main
-=======
-  - model_name: openai/*
-    litellm_params:
-      model: openai/*
-      api_key: os.environ/OPENAI_API_KEY
->>>>>>> cf9312a4
