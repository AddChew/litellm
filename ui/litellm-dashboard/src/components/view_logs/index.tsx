--- conflicted
+++ resolved
@@ -279,7 +279,6 @@
     }
     setSelectedStatus(filters['Status'] || "");
     setSelectedModel(filters['Model'] || "");
-<<<<<<< HEAD
     
     if (filters['Key Hash']) {
       setSelectedKeyHash(filters['Key Hash']);
@@ -289,10 +288,6 @@
       setSelectedKeyHash("");
     }
   }, [filters, accessToken, fetchKeyHashForAlias]);
-=======
-    setSelectedKeyHash(filters['Key Hash'] || "");
-  }, [filters]);
->>>>>>> bd1e0634
 
   // Fetch logs for a session if selected
   const sessionLogs = useQuery<PaginatedResponse>({
@@ -426,12 +421,6 @@
       }
     },
     {
-      name: 'Key Hash',
-      label: 'Key Hash',
-      isSearchable: false,
-<<<<<<< HEAD
-    },
-    {
       name: 'Key Alias',
       label: 'Key Alias',
       isSearchable: true,
@@ -446,8 +435,11 @@
           value: alias
         }));
       }
-=======
->>>>>>> bd1e0634
+    },
+    {
+      name: 'Key Hash',
+      label: 'Key Hash',
+      isSearchable: false,
     }
   ]
 
