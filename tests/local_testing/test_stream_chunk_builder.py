import asyncio
import os
import sys
import time
import traceback

import pytest
from typing import List
from litellm.types.utils import StreamingChoices, ChatCompletionAudioResponse


def check_non_streaming_response(completion):
    assert completion.choices[0].message.audio is not None, "Audio response is missing"
    print("audio", completion.choices[0].message.audio)
    assert isinstance(
        completion.choices[0].message.audio, ChatCompletionAudioResponse
    ), "Invalid audio response type"
    assert len(completion.choices[0].message.audio.data) > 0, "Audio data is empty"


sys.path.insert(
    0, os.path.abspath("../..")
)  # Adds the parent directory to the system path
import os

import dotenv
from openai import OpenAI

import litellm
import stream_chunk_testdata
from litellm import completion, stream_chunk_builder

dotenv.load_dotenv()

user_message = "What is the current weather in Boston?"
messages = [{"content": user_message, "role": "user"}]

function_schema = {
    "name": "get_weather",
    "description": "gets the current weather",
    "parameters": {
        "type": "object",
        "properties": {
            "location": {
                "type": "string",
                "description": "The city and state, e.g. San Francisco, CA",
            },
        },
        "required": ["location"],
    },
}


tools_schema = [
    {
        "type": "function",
        "function": {
            "name": "get_current_weather",
            "description": "Get the current weather in a given location",
            "parameters": {
                "type": "object",
                "properties": {
                    "location": {
                        "type": "string",
                        "description": "The city and state, e.g. San Francisco, CA",
                    },
                    "unit": {"type": "string", "enum": ["celsius", "fahrenheit"]},
                },
                "required": ["location"],
            },
        },
    }
]

# def test_stream_chunk_builder_tools():
#     try:
#       litellm.set_verbose = False
#       response = client.chat.completions.create(
#           model="gpt-3.5-turbo",
#           messages=messages,
#           tools=tools_schema,
#           # stream=True,
#           # complete_response=True # runs stream_chunk_builder under-the-hood
#       )

#       print(f"response: {response}")
#       print(f"response usage: {response.usage}")
#     except Exception as e:
#        pytest.fail(f"An exception occurred - {str(e)}")

# test_stream_chunk_builder_tools()


def test_stream_chunk_builder_litellm_function_call():
    try:
        litellm.set_verbose = False
        response = litellm.completion(
            model="gpt-3.5-turbo",
            messages=messages,
            functions=[function_schema],
            # stream=True,
            # complete_response=True # runs stream_chunk_builder under-the-hood
        )

        print(f"response: {response}")
    except Exception as e:
        pytest.fail(f"An exception occurred - {str(e)}")


# test_stream_chunk_builder_litellm_function_call()


def test_stream_chunk_builder_litellm_tool_call():
    try:
        litellm.set_verbose = True
        response = litellm.completion(
            model="gpt-3.5-turbo",
            messages=messages,
            tools=tools_schema,
            stream=True,
            complete_response=True,
        )

        print(f"complete response: {response}")
        print(f"complete response usage: {response.usage}")
        assert response.usage.completion_tokens > 0
        assert response.usage.prompt_tokens > 0
        assert (
            response.usage.total_tokens
            == response.usage.completion_tokens + response.usage.prompt_tokens
        )
    except Exception as e:
        pytest.fail(f"An exception occurred - {str(e)}")


# test_stream_chunk_builder_litellm_tool_call()


def test_stream_chunk_builder_litellm_tool_call_regular_message():
    try:
        messages = [{"role": "user", "content": "Hey, how's it going?"}]
        # litellm.set_verbose = True
        response = litellm.completion(
            model="gpt-3.5-turbo",
            messages=messages,
            tools=tools_schema,
            stream=True,
            complete_response=True,
        )

        print(f"complete response: {response}")
        print(f"complete response usage: {response.usage}")
        assert response.usage.completion_tokens > 0
        assert response.usage.prompt_tokens > 0
        assert (
            response.usage.total_tokens
            == response.usage.completion_tokens + response.usage.prompt_tokens
        )

        # check provider is in hidden params
        print("hidden params", response._hidden_params)
        assert response._hidden_params["custom_llm_provider"] == "openai"

    except Exception as e:
        pytest.fail(f"An exception occurred - {str(e)}")


# test_stream_chunk_builder_litellm_tool_call_regular_message()


def test_stream_chunk_builder_litellm_usage_chunks():
    """
    Checks if stream_chunk_builder is able to correctly rebuild with given metadata from streaming chunks
    """
    from litellm.types.utils import Usage

    messages = [
        {"role": "user", "content": "Tell me the funniest joke you know."},
        {
            "role": "assistant",
            "content": "Why did the chicken cross the road?\nYou will not guess this one I bet\n",
        },
        {"role": "user", "content": "I do not know, why?"},
        {"role": "assistant", "content": "uhhhh\n\n\nhmmmm.....\nthinking....\n"},
        {"role": "user", "content": "\nI am waiting...\n\n...\n"},
    ]
<<<<<<< HEAD
    # make a regular gemini call

    usage: litellm.Usage = Usage(
        completion_tokens=64,
        prompt_tokens=55,
        total_tokens=119,
=======

    usage: litellm.Usage = Usage(
        completion_tokens=27,
        prompt_tokens=55,
        total_tokens=82,
>>>>>>> 3f8a9167
        completion_tokens_details=None,
        prompt_tokens_details=None,
    )

    gemini_pt = usage.prompt_tokens

    # make a streaming gemini call
    try:
        response = completion(
            model="gemini/gemini-1.5-flash",
            messages=messages,
            stream=True,
            complete_response=True,
            stream_options={"include_usage": True},
        )
    except litellm.InternalServerError as e:
        pytest.skip(f"Skipping test due to internal server error - {str(e)}")

    usage: litellm.Usage = response.usage

    stream_rebuilt_pt = usage.prompt_tokens

    # assert prompt tokens are the same

    assert gemini_pt == stream_rebuilt_pt


def test_stream_chunk_builder_litellm_mixed_calls():
    response = stream_chunk_builder(stream_chunk_testdata.chunks)
    assert (
        response.choices[0].message.content
        == "To answer your question about how many rows are in the 'users' table, I'll need to run a SQL query. Let me do that for you."
    )

    print(response.choices[0].message.tool_calls[0].to_dict())

    assert len(response.choices[0].message.tool_calls) == 1
    assert response.choices[0].message.tool_calls[0].to_dict() == {
        "function": {
            "arguments": '{"query": "SELECT COUNT(*) FROM users;"}',
            "name": "sql_query",
        },
        "id": "toolu_01H3AjkLpRtGQrof13CBnWfK",
        "type": "function",
    }


def test_stream_chunk_builder_litellm_empty_chunks():
    with pytest.raises(litellm.APIError):
        response = stream_chunk_builder(chunks=None)

    response = stream_chunk_builder(chunks=[])
    assert response is None


def test_stream_chunk_builder_multiple_tool_calls():
    init_chunks = [
        {
            "id": "chatcmpl-A5kCnzaxRsknd6008552ZhDi71yPt",
            "choices": [
                {
                    "index": 0,
                    "delta": {
                        "role": "assistant",
                        "tool_calls": [
                            {
                                "id": "call_X9P9B6STj7ze8OsJCGkfoN94",
                                "function": {"arguments": "", "name": "exponentiate"},
                                "type": "function",
                                "index": 0,
                            }
                        ],
                    },
                }
            ],
            "created": 1725932618,
            "model": "gpt-4o-2024-08-06",
            "object": "chat.completion.chunk",
            "system_fingerprint": "fp_b2ffeb16ee",
        },
        {
            "id": "chatcmpl-A5kCnzaxRsknd6008552ZhDi71yPt",
            "choices": [
                {
                    "index": 0,
                    "delta": {
                        "role": "assistant",
                        "tool_calls": [
                            {
                                "function": {"arguments": '{"ba'},
                                "type": "function",
                                "index": 0,
                            }
                        ],
                    },
                }
            ],
            "created": 1725932618,
            "model": "gpt-4o-2024-08-06",
            "object": "chat.completion.chunk",
            "system_fingerprint": "fp_b2ffeb16ee",
        },
        {
            "id": "chatcmpl-A5kCnzaxRsknd6008552ZhDi71yPt",
            "choices": [
                {
                    "index": 0,
                    "delta": {
                        "role": "assistant",
                        "tool_calls": [
                            {
                                "function": {"arguments": 'se": '},
                                "type": "function",
                                "index": 0,
                            }
                        ],
                    },
                }
            ],
            "created": 1725932618,
            "model": "gpt-4o-2024-08-06",
            "object": "chat.completion.chunk",
            "system_fingerprint": "fp_b2ffeb16ee",
        },
        {
            "id": "chatcmpl-A5kCnzaxRsknd6008552ZhDi71yPt",
            "choices": [
                {
                    "index": 0,
                    "delta": {
                        "role": "assistant",
                        "tool_calls": [
                            {
                                "function": {"arguments": '3, "ex'},
                                "type": "function",
                                "index": 0,
                            }
                        ],
                    },
                }
            ],
            "created": 1725932618,
            "model": "gpt-4o-2024-08-06",
            "object": "chat.completion.chunk",
            "system_fingerprint": "fp_b2ffeb16ee",
        },
        {
            "id": "chatcmpl-A5kCnzaxRsknd6008552ZhDi71yPt",
            "choices": [
                {
                    "index": 0,
                    "delta": {
                        "role": "assistant",
                        "tool_calls": [
                            {
                                "function": {"arguments": "pone"},
                                "type": "function",
                                "index": 0,
                            }
                        ],
                    },
                }
            ],
            "created": 1725932618,
            "model": "gpt-4o-2024-08-06",
            "object": "chat.completion.chunk",
            "system_fingerprint": "fp_b2ffeb16ee",
        },
        {
            "id": "chatcmpl-A5kCnzaxRsknd6008552ZhDi71yPt",
            "choices": [
                {
                    "index": 0,
                    "delta": {
                        "role": "assistant",
                        "tool_calls": [
                            {
                                "function": {"arguments": 'nt": '},
                                "type": "function",
                                "index": 0,
                            }
                        ],
                    },
                }
            ],
            "created": 1725932618,
            "model": "gpt-4o-2024-08-06",
            "object": "chat.completion.chunk",
            "system_fingerprint": "fp_b2ffeb16ee",
        },
        {
            "id": "chatcmpl-A5kCnzaxRsknd6008552ZhDi71yPt",
            "choices": [
                {
                    "index": 0,
                    "delta": {
                        "role": "assistant",
                        "tool_calls": [
                            {
                                "function": {"arguments": "5}"},
                                "type": "function",
                                "index": 0,
                            }
                        ],
                    },
                }
            ],
            "created": 1725932618,
            "model": "gpt-4o-2024-08-06",
            "object": "chat.completion.chunk",
            "system_fingerprint": "fp_b2ffeb16ee",
        },
        {
            "id": "chatcmpl-A5kCnzaxRsknd6008552ZhDi71yPt",
            "choices": [
                {
                    "index": 0,
                    "delta": {
                        "role": "assistant",
                        "tool_calls": [
                            {
                                "id": "call_Qq8yDeRx7v276abRcLrYORdW",
                                "function": {"arguments": "", "name": "add"},
                                "type": "function",
                                "index": 1,
                            }
                        ],
                    },
                }
            ],
            "created": 1725932618,
            "model": "gpt-4o-2024-08-06",
            "object": "chat.completion.chunk",
            "system_fingerprint": "fp_b2ffeb16ee",
        },
        {
            "id": "chatcmpl-A5kCnzaxRsknd6008552ZhDi71yPt",
            "choices": [
                {
                    "index": 0,
                    "delta": {
                        "role": "assistant",
                        "tool_calls": [
                            {
                                "function": {"arguments": '{"fi'},
                                "type": "function",
                                "index": 1,
                            }
                        ],
                    },
                }
            ],
            "created": 1725932618,
            "model": "gpt-4o-2024-08-06",
            "object": "chat.completion.chunk",
            "system_fingerprint": "fp_b2ffeb16ee",
        },
        {
            "id": "chatcmpl-A5kCnzaxRsknd6008552ZhDi71yPt",
            "choices": [
                {
                    "index": 0,
                    "delta": {
                        "role": "assistant",
                        "tool_calls": [
                            {
                                "function": {"arguments": "rst_i"},
                                "type": "function",
                                "index": 1,
                            }
                        ],
                    },
                }
            ],
            "created": 1725932618,
            "model": "gpt-4o-2024-08-06",
            "object": "chat.completion.chunk",
            "system_fingerprint": "fp_b2ffeb16ee",
        },
        {
            "id": "chatcmpl-A5kCnzaxRsknd6008552ZhDi71yPt",
            "choices": [
                {
                    "index": 0,
                    "delta": {
                        "role": "assistant",
                        "tool_calls": [
                            {
                                "function": {"arguments": 'nt": 1'},
                                "type": "function",
                                "index": 1,
                            }
                        ],
                    },
                }
            ],
            "created": 1725932618,
            "model": "gpt-4o-2024-08-06",
            "object": "chat.completion.chunk",
            "system_fingerprint": "fp_b2ffeb16ee",
        },
        {
            "id": "chatcmpl-A5kCnzaxRsknd6008552ZhDi71yPt",
            "choices": [
                {
                    "index": 0,
                    "delta": {
                        "role": "assistant",
                        "tool_calls": [
                            {
                                "function": {"arguments": '2, "'},
                                "type": "function",
                                "index": 1,
                            }
                        ],
                    },
                }
            ],
            "created": 1725932618,
            "model": "gpt-4o-2024-08-06",
            "object": "chat.completion.chunk",
            "system_fingerprint": "fp_b2ffeb16ee",
        },
        {
            "id": "chatcmpl-A5kCnzaxRsknd6008552ZhDi71yPt",
            "choices": [
                {
                    "index": 0,
                    "delta": {
                        "role": "assistant",
                        "tool_calls": [
                            {
                                "function": {"arguments": "secon"},
                                "type": "function",
                                "index": 1,
                            }
                        ],
                    },
                }
            ],
            "created": 1725932618,
            "model": "gpt-4o-2024-08-06",
            "object": "chat.completion.chunk",
            "system_fingerprint": "fp_b2ffeb16ee",
        },
        {
            "id": "chatcmpl-A5kCnzaxRsknd6008552ZhDi71yPt",
            "choices": [
                {
                    "index": 0,
                    "delta": {
                        "role": "assistant",
                        "tool_calls": [
                            {
                                "function": {"arguments": 'd_int"'},
                                "type": "function",
                                "index": 1,
                            }
                        ],
                    },
                }
            ],
            "created": 1725932618,
            "model": "gpt-4o-2024-08-06",
            "object": "chat.completion.chunk",
            "system_fingerprint": "fp_b2ffeb16ee",
        },
        {
            "id": "chatcmpl-A5kCnzaxRsknd6008552ZhDi71yPt",
            "choices": [
                {
                    "index": 0,
                    "delta": {
                        "role": "assistant",
                        "tool_calls": [
                            {
                                "function": {"arguments": ": 3}"},
                                "type": "function",
                                "index": 1,
                            }
                        ],
                    },
                }
            ],
            "created": 1725932618,
            "model": "gpt-4o-2024-08-06",
            "object": "chat.completion.chunk",
            "system_fingerprint": "fp_b2ffeb16ee",
        },
        {
            "id": "chatcmpl-A5kCnzaxRsknd6008552ZhDi71yPt",
            "choices": [{"finish_reason": "tool_calls", "index": 0, "delta": {}}],
            "created": 1725932618,
            "model": "gpt-4o-2024-08-06",
            "object": "chat.completion.chunk",
            "system_fingerprint": "fp_b2ffeb16ee",
        },
    ]

    chunks = []
    for chunk in init_chunks:
        chunks.append(litellm.ModelResponse(**chunk, stream=True))
    response = stream_chunk_builder(chunks=chunks)

    print(f"Returned response: {response}")
    completed_response = {
        "id": "chatcmpl-A61mXjvcRX0Xr2IiojN9TPiy1P3Fm",
        "choices": [
            {
                "finish_reason": "tool_calls",
                "index": 0,
                "message": {
                    "content": None,
                    "role": "assistant",
                    "tool_calls": [
                        {
                            "function": {
                                "arguments": '{"base": 3, "exponent": 5}',
                                "name": "exponentiate",
                            },
                            "id": "call_X9P9B6STj7ze8OsJCGkfoN94",
                            "type": "function",
                        },
                        {
                            "function": {
                                "arguments": '{"first_int": 12, "second_int": 3}',
                                "name": "add",
                            },
                            "id": "call_Qq8yDeRx7v276abRcLrYORdW",
                            "type": "function",
                        },
                    ],
                    "function_call": None,
                },
            }
        ],
        "created": 1726000181,
        "model": "gpt-4o-2024-05-13",
        "object": "chat.completion",
        "system_fingerprint": "fp_25624ae3a5",
        "usage": {"completion_tokens": 55, "prompt_tokens": 127, "total_tokens": 182},
        "service_tier": None,
    }

    expected_response = litellm.ModelResponse(**completed_response)

    print(f"\n\nexpected_response:\n{expected_response}\n\n")
    assert (
        expected_response.choices == response.choices
    ), "\nGot={}\n, Expected={}\n".format(response.choices, expected_response.choices)


def test_stream_chunk_builder_openai_prompt_caching():
    from openai import OpenAI
    from pydantic import BaseModel

    client = OpenAI(
        # This is the default and can be omitted
        api_key=os.getenv("OPENAI_API_KEY"),
    )

    chat_completion = client.chat.completions.create(
        messages=[
            {
                "role": "user",
                "content": "Say this is a test",
            }
        ],
        model="gpt-3.5-turbo",
        stream=True,
        stream_options={"include_usage": True},
    )
    chunks: List[litellm.ModelResponse] = []
    usage_obj = None
    for chunk in chat_completion:
        chunks.append(litellm.ModelResponse(**chunk.model_dump(), stream=True))

    print(f"chunks: {chunks}")

    usage_obj: litellm.Usage = chunks[-1].usage  # type: ignore

    response = stream_chunk_builder(chunks=chunks)
    print(f"response: {response}")
    print(f"response usage: {response.usage}")
    for k, v in usage_obj.model_dump(exclude_none=True).items():
        print(k, v)
        response_usage_value = getattr(response.usage, k)  # type: ignore
        print(f"response_usage_value: {response_usage_value}")
        print(f"type: {type(response_usage_value)}")
        if isinstance(response_usage_value, BaseModel):
            assert response_usage_value.model_dump(exclude_none=True) == v
        else:
            assert response_usage_value == v


def test_stream_chunk_builder_openai_audio_output_usage():
    from pydantic import BaseModel
    from openai import OpenAI
    from typing import Optional

    client = OpenAI(
        # This is the default and can be omitted
        api_key=os.getenv("OPENAI_API_KEY"),
    )

    completion = client.chat.completions.create(
        model="gpt-4o-audio-preview",
        modalities=["text", "audio"],
        audio={"voice": "alloy", "format": "pcm16"},
        messages=[{"role": "user", "content": "response in 1 word - yes or no"}],
        stream=True,
        stream_options={"include_usage": True},
    )

    chunks = []
    for chunk in completion:
        chunks.append(litellm.ModelResponse(**chunk.model_dump(), stream=True))

    usage_obj: Optional[litellm.Usage] = None

    for index, chunk in enumerate(chunks):
        if hasattr(chunk, "usage"):
            usage_obj = chunk.usage
            print(f"chunk usage: {chunk.usage}")
            print(f"index: {index}")
            print(f"len chunks: {len(chunks)}")

    print(f"usage_obj: {usage_obj}")
    response = stream_chunk_builder(chunks=chunks)
    print(f"response usage: {response.usage}")
    check_non_streaming_response(response)
    print(f"response: {response}")
    for k, v in usage_obj.model_dump(exclude_none=True).items():
        print(k, v)
        response_usage_value = getattr(response.usage, k)  # type: ignore
        print(f"response_usage_value: {response_usage_value}")
        print(f"type: {type(response_usage_value)}")
        if isinstance(response_usage_value, BaseModel):
            assert response_usage_value.model_dump(exclude_none=True) == v
        else:
            assert response_usage_value == v<|MERGE_RESOLUTION|>--- conflicted
+++ resolved
@@ -184,20 +184,11 @@
         {"role": "assistant", "content": "uhhhh\n\n\nhmmmm.....\nthinking....\n"},
         {"role": "user", "content": "\nI am waiting...\n\n...\n"},
     ]
-<<<<<<< HEAD
-    # make a regular gemini call
-
-    usage: litellm.Usage = Usage(
-        completion_tokens=64,
-        prompt_tokens=55,
-        total_tokens=119,
-=======
 
     usage: litellm.Usage = Usage(
         completion_tokens=27,
         prompt_tokens=55,
         total_tokens=82,
->>>>>>> 3f8a9167
         completion_tokens_details=None,
         prompt_tokens_details=None,
     )
