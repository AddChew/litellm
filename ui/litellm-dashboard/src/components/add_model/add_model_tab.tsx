import React, { useEffect, useMemo, useState } from "react";
import { Card, Form, Button, Tooltip, Typography, Select as AntdSelect, Modal, message } from "antd";
import type { FormInstance } from "antd";
import type { UploadProps } from "antd/es/upload";
import { TabGroup, TabList, Tab, TabPanels, TabPanel } from "@tremor/react";
import LiteLLMModelNameField from "./litellm_model_name";
import ConditionalPublicModelName from "./conditional_public_model_name";
import ProviderSpecificFields from "./provider_specific_fields";
import AdvancedSettings from "./advanced_settings";
import { Providers, providerLogoMap, getPlaceholder } from "../provider_info_helpers";
import type { Team } from "../key_team_helpers/key_list";
import { CredentialItem, getGuardrailsList, modelAvailableCall } from "../networking";
import ConnectionErrorDisplay from "./model_connection_test";
import { TEST_MODES } from "./add_model_modes";
import { Row, Col } from "antd";
import { Text, TextInput, Switch } from "@tremor/react";
import TeamDropdown from "../common_components/team_dropdown";
import { all_admin_roles } from "@/utils/roles";
import AddAutoRouterTab from "./add_auto_router_tab";
import { handleAddAutoRouterSubmit } from "./handle_add_auto_router_submit";

interface AddModelTabProps {
  form: FormInstance; // For the Add Model tab
  handleOk: () => void;
  selectedProvider: Providers;
  setSelectedProvider: (provider: Providers) => void;
  providerModels: string[];
  setProviderModelsFn: (provider: Providers) => void;
  getPlaceholder: (provider: Providers) => string;
  uploadProps: UploadProps;
  showAdvancedSettings: boolean;
  setShowAdvancedSettings: (show: boolean) => void;
  teams: Team[] | null;
  credentials: CredentialItem[];
  accessToken: string;
  userRole: string;
  premiumUser: boolean;
}

const { Title, Link } = Typography;

const AddModelTab: React.FC<AddModelTabProps> = ({
  form,
  handleOk,
  selectedProvider,
  setSelectedProvider,
  providerModels,
  setProviderModelsFn,
  getPlaceholder,
  uploadProps,
  showAdvancedSettings,
  setShowAdvancedSettings,
  teams,
  credentials,
  accessToken,
  userRole,
  premiumUser,
}) => {
  // Create separate form instance for auto router
  const [autoRouterForm] = Form.useForm();
  // State for test mode and connection testing
  const [testMode, setTestMode] = useState<string>("chat");
  const [isResultModalVisible, setIsResultModalVisible] = useState<boolean>(false);
  const [isTestingConnection, setIsTestingConnection] = useState<boolean>(false);
  const [guardrailsList, setGuardrailsList] = useState<string[]>([]);
  // Using a unique ID to force the ConnectionErrorDisplay to remount and run a fresh test
  const [connectionTestId, setConnectionTestId] = useState<string>("");



  useEffect(() => {
    const fetchGuardrails = async () => {
      try {
        const response = await getGuardrailsList(accessToken);
        const guardrailNames = response.guardrails.map(
          (g: { guardrail_name: string }) => g.guardrail_name
        );
        setGuardrailsList(guardrailNames);
      } catch (error) {
        console.error("Failed to fetch guardrails:", error);
      }
    };

    fetchGuardrails();
  }, [accessToken]);
  
  // Test connection when button is clicked
  const handleTestConnection = async () => {
    setIsTestingConnection(true);
    // Generate a new test ID (using timestamp for uniqueness)
    // This forces React to create a new instance of ConnectionErrorDisplay
    setConnectionTestId(`test-${Date.now()}`);
    // Show the modal with the fresh test
    setIsResultModalVisible(true);
  };

  // State for team-only switch
  const [isTeamOnly, setIsTeamOnly] = useState<boolean>(false);

  const [modelAccessGroups, setModelAccessGroups] = useState<string[]>([]);

  useEffect(() => {
    const fetchModelAccessGroups = async () => {
      const response = await modelAvailableCall(accessToken, "", "", false, null, true, true);
      setModelAccessGroups(response["data"].map((model: any) => model["id"]));
    };
    fetchModelAccessGroups();
  }, [accessToken]);

  const isAdmin = all_admin_roles.includes(userRole);

  const handleAutoRouterOk = () => {
    autoRouterForm
      .validateFields()
      .then((values) => {
        handleAddAutoRouterSubmit(values, accessToken, autoRouterForm, handleOk);
      })
      .catch((error) => {
        console.error("Validation failed:", error);
      });
  };

  return (
    <>
      <TabGroup className="w-full">
        <TabList className="mb-4">
          <Tab>Add Model</Tab>
          <Tab>Add Auto Router</Tab>
        </TabList>
        <TabPanels>
          <TabPanel>
            <Title level={2}>Add Model</Title>
            <Card>
        <Form
          form={form}
          onFinish={(values) => {
            console.log("🔥 Form onFinish triggered with values:", values);
            handleOk();
          }}
          onFinishFailed={(errorInfo) => {
            console.log("💥 Form onFinishFailed triggered:", errorInfo);
          }}
          labelCol={{ span: 10 }}
          wrapperCol={{ span: 16 }}
          labelAlign="left"
        >
          <>
            {/* Provider Selection */}
            <Form.Item
              rules={[{ required: true, message: "Required" }]}
              label="Provider:"
              name="custom_llm_provider"
              tooltip="E.g. OpenAI, Azure OpenAI, Anthropic, Bedrock, etc."
              labelCol={{ span: 10 }}
              labelAlign="left"
            >
              <AntdSelect
                showSearch={true}
                value={selectedProvider}
                onChange={(value) => {
                  setSelectedProvider(value);
                  setProviderModelsFn(value);
                  form.setFieldsValue({ 
                    model: [],
                    model_name: undefined 
                  });
                }}
              >
                {Object.entries(Providers).map(([providerEnum, providerDisplayName]) => (
                  <AntdSelect.Option
                    key={providerEnum}
                    value={providerEnum}
                  >
                    <div className="flex items-center space-x-2">
                      <img
                        src={providerLogoMap[providerDisplayName]}
                        alt={`${providerEnum} logo`}
                        className="w-5 h-5"
                        onError={(e) => {
                          // Create a div with provider initial as fallback
                          const target = e.target as HTMLImageElement;
                          const parent = target.parentElement;
                          if (parent) {
                            const fallbackDiv = document.createElement('div');
                            fallbackDiv.className = 'w-5 h-5 rounded-full bg-gray-200 flex items-center justify-center text-xs';
                            fallbackDiv.textContent = providerDisplayName.charAt(0);
                            parent.replaceChild(fallbackDiv, target);
                          }
                        }}
                      />
                      <span>{providerDisplayName}</span>
                    </div>
                  </AntdSelect.Option>
                ))}
              </AntdSelect>
            </Form.Item>
            <LiteLLMModelNameField
                selectedProvider={selectedProvider}
                providerModels={providerModels}
                getPlaceholder={getPlaceholder}
              />
            
            {/* Conditionally Render "Public Model Name" */}
            <ConditionalPublicModelName  />
                        
            {/* Select Mode */}
            <Form.Item
              label="Mode"
              name="mode"
              className="mb-1"
            >
              <AntdSelect
                style={{ width: '100%' }}
                value={testMode}
                onChange={(value) => setTestMode(value)}
                options={TEST_MODES}
              />
            </Form.Item>
            <Row>
              <Col span={10}></Col>
              <Col span={10}>
                <Text className="mb-5 mt-1">
                  <strong>Optional</strong> - LiteLLM endpoint to use when health checking this model <Link href="https://docs.litellm.ai/docs/proxy/health#health" target="_blank">Learn more</Link>
                </Text>
              </Col>
            </Row>

            {/* Credentials */}
            <div className="mb-4">
              <Typography.Text className="text-sm text-gray-500 mb-2">
                Either select existing credentials OR enter new provider credentials below
              </Typography.Text>
            </div>

            <Form.Item
              label="Existing Credentials"
              name="litellm_credential_name"
            >
              <AntdSelect
                showSearch
                placeholder="Select or search for existing credentials"
                optionFilterProp="children"
                filterOption={(input, option) =>
                  (option?.label ?? '').toLowerCase().includes(input.toLowerCase())
                }
                options={[
                  { value: null, label: 'None' },
                  ...credentials.map((credential) => ({
                    value: credential.credential_name,
                    label: credential.credential_name
                  }))
                ]}
                allowClear
              />
            </Form.Item>

            <div className="flex items-center my-4">
              <div className="flex-grow border-t border-gray-200"></div>
              <span className="px-4 text-gray-500 text-sm">OR</span>
              <div className="flex-grow border-t border-gray-200"></div>
            </div>

            <Form.Item
              noStyle
              shouldUpdate={(prevValues, currentValues) => 
                prevValues.litellm_credential_name !== currentValues.litellm_credential_name ||
                prevValues.provider !== currentValues.provider
              }
            >
              {({ getFieldValue }) => {
                const credentialName = getFieldValue('litellm_credential_name');
                console.log("🔑 Credential Name Changed:", credentialName);
                // Only show provider specific fields if no credentials selected
                if (!credentialName) {
                  return (
                    <ProviderSpecificFields
                      selectedProvider={selectedProvider}
                      uploadProps={uploadProps}
                    />
                  );
                }
                return (
                  <div className="text-gray-500 text-sm text-center">
                    Using existing credentials - no additional provider fields needed
                  </div>
                );
              }}
            </Form.Item>
            <div className="flex items-center my-4">
              <div className="flex-grow border-t border-gray-200"></div>
              <span className="px-4 text-gray-500 text-sm">Additional Model Info Settings</span>
              <div className="flex-grow border-t border-gray-200"></div>
            </div>
            
            <AdvancedSettings 
              showAdvancedSettings={showAdvancedSettings}
              setShowAdvancedSettings={setShowAdvancedSettings}
              teams={teams}
<<<<<<< HEAD
              form={form}
              premiumUser={premiumUser}
              isAdmin={isAdmin}
              isTeamOnly={isTeamOnly}
              setIsTeamOnly={setIsTeamOnly}
=======
              guardrailsList={guardrailsList}
>>>>>>> 918e46d0
            />

            <div className="flex justify-between items-center mb-4">
              <Tooltip title="Get help on our github">
                <Typography.Link href="https://github.com/BerriAI/litellm/issues">
                  Need Help?
                </Typography.Link>
              </Tooltip>
              <div className="space-x-2">
                <Button onClick={handleTestConnection} loading={isTestingConnection}>Test Connect</Button>
                <Button htmlType="submit">Add Model</Button>
              </div>
            </div>
          </>
        </Form>
            </Card>
          </TabPanel>
          <TabPanel>
            <AddAutoRouterTab
              form={autoRouterForm}
              handleOk={handleAutoRouterOk}
              accessToken={accessToken}
              userRole={userRole}
            />
          </TabPanel>
        </TabPanels>
      </TabGroup>
      
      {/* Test Connection Results Modal */}
      <Modal
        title="Connection Test Results"
        open={isResultModalVisible}
        onCancel={() => {
          setIsResultModalVisible(false);
          setIsTestingConnection(false);
        }}
        footer={[
          <Button key="close" onClick={() => {
            setIsResultModalVisible(false);
            setIsTestingConnection(false);
          }}>
            Close
          </Button>
        ]}
        width={700}
      >
        {/* Only render the ConnectionErrorDisplay when modal is visible and we have a test ID */}
        {isResultModalVisible && (
          <ConnectionErrorDisplay 
            // The key prop tells React to create a fresh component instance when it changes
            key={connectionTestId}
            formValues={form.getFieldsValue()}
            accessToken={accessToken}
            testMode={testMode}
            modelName={form.getFieldValue('model_name') || form.getFieldValue('model')}
            onClose={() => {
              setIsResultModalVisible(false);
              setIsTestingConnection(false);
            }}
            onTestComplete={() => setIsTestingConnection(false)}
          />
        )}
      </Modal>
    </>
  );
};

export default AddModelTab; <|MERGE_RESOLUTION|>--- conflicted
+++ resolved
@@ -296,15 +296,12 @@
               showAdvancedSettings={showAdvancedSettings}
               setShowAdvancedSettings={setShowAdvancedSettings}
               teams={teams}
-<<<<<<< HEAD
               form={form}
               premiumUser={premiumUser}
               isAdmin={isAdmin}
               isTeamOnly={isTeamOnly}
               setIsTeamOnly={setIsTeamOnly}
-=======
               guardrailsList={guardrailsList}
->>>>>>> 918e46d0
             />
 
             <div className="flex justify-between items-center mb-4">
