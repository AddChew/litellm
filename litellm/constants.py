--- conflicted
+++ resolved
@@ -67,15 +67,10 @@
     "galadriel",
 ]
 
-<<<<<<< HEAD
-########################### LiteLLM Proxy Specific Constants ###########################
-
-# makes it clear this is a rate limit error for a litellm virtual key
-RATE_LIMIT_ERROR_MESSAGE_FOR_VIRTUAL_KEY = "LiteLLM Virtual Key user_api_key_hash"
-=======
 
 ########################### LiteLLM Proxy Specific Constants ###########################
 MAX_SPENDLOG_ROWS_TO_QUERY = (
     1_000_000  # if spendLogs has more than 1M rows, do not query the DB
 )
->>>>>>> b889d7c7
+# makes it clear this is a rate limit error for a litellm virtual key
+RATE_LIMIT_ERROR_MESSAGE_FOR_VIRTUAL_KEY = "LiteLLM Virtual Key user_api_key_hash"
