#### What this tests ####
#    This tests if get_optional_params works as expected
import asyncio
import inspect
import os
import sys
import time
import traceback

import pytest

sys.path.insert(0, os.path.abspath("../.."))
from unittest.mock import MagicMock, patch

import litellm
from litellm.litellm_core_utils.prompt_templates.factory import map_system_message_pt
from litellm.types.completion import (
    ChatCompletionMessageParam,
    ChatCompletionSystemMessageParam,
    ChatCompletionUserMessageParam,
)
from litellm.utils import (
    get_optional_params,
    get_optional_params_embeddings,
    get_optional_params_image_gen,
)

## get_optional_params_embeddings
### Models: OpenAI, Azure, Bedrock
### Scenarios: w/ optional params + litellm.drop_params = True


def test_supports_system_message():
    """
    Check if litellm.completion(...,supports_system_message=False)
    """
    messages = [
        ChatCompletionSystemMessageParam(role="system", content="Listen here!"),
        ChatCompletionUserMessageParam(role="user", content="Hello there!"),
    ]

    new_messages = map_system_message_pt(messages=messages)

    assert len(new_messages) == 1
    assert new_messages[0]["role"] == "user"

    ## confirm you can make a openai call with this param

    response = litellm.completion(
        model="gpt-3.5-turbo", messages=new_messages, supports_system_message=False
    )

    assert isinstance(response, litellm.ModelResponse)


@pytest.mark.parametrize(
    "stop_sequence, expected_count", [("\n", 0), (["\n"], 0), (["finish_reason"], 1)]
)
def test_anthropic_optional_params(stop_sequence, expected_count):
    """
    Test if whitespace character optional param is dropped by anthropic
    """
    litellm.drop_params = True
    optional_params = get_optional_params(
        model="claude-3", custom_llm_provider="anthropic", stop=stop_sequence
    )
    assert len(optional_params) == expected_count




def test_get_optional_params_with_allowed_openai_params():
    """
    Test if use can dynamically pass in allowed_openai_params to override default behavior
    """
    litellm.drop_params = True
    tools = [{'type': 'function', 'function': {'name': 'get_current_time', 'description': 'Get the current time in a given location.', 'parameters': {'type': 'object', 'properties': {'location': {'type': 'string', 'description': 'The city name, e.g. San Francisco'}}, 'required': ['location']}}}]
    response_format = {"type": "json"}
    reasoning_effort = "low"
    optional_params = get_optional_params(
        model="cf/llama-3.1-70b-instruct", 
        custom_llm_provider="cloudflare", 
        allowed_openai_params=["tools", "reasoning_effort", "response_format"],
        tools=tools,
        response_format=response_format,
        reasoning_effort=reasoning_effort,
    )
    print(f"optional_params: {optional_params}")
    assert optional_params["tools"] == tools
    assert optional_params["response_format"] == response_format
    assert optional_params["reasoning_effort"] == reasoning_effort  


def test_bedrock_optional_params_embeddings():
    litellm.drop_params = True
    optional_params = get_optional_params_embeddings(
        model="", user="John", encoding_format=None, custom_llm_provider="bedrock"
    )
    assert len(optional_params) == 0


@pytest.mark.parametrize(
    "model",
    [
        "us.anthropic.claude-3-haiku-20240307-v1:0",
        "us.meta.llama3-2-11b-instruct-v1:0",
        "anthropic.claude-3-haiku-20240307-v1:0",
    ],
)
def test_bedrock_optional_params_completions(model):
    tools = [
        {
            "type": "function",
            "function": {
                "name": "structure_output",
                "description": "Send structured output back to the user",
                "strict": True,
                "parameters": {
                    "type": "object",
                    "properties": {
                        "reasoning": {"type": "string"},
                        "sentiment": {"type": "string"},
                    },
                    "required": ["reasoning", "sentiment"],
                    "additionalProperties": False,
                },
                "additionalProperties": False,
            },
        }
    ]
    optional_params = get_optional_params(
        model=model,
        max_tokens=10,
        temperature=0.1,
        tools=tools,
        custom_llm_provider="bedrock",
    )
    print(f"optional_params: {optional_params}")
    assert len(optional_params) == 4
    assert optional_params == {
        "maxTokens": 10,
        "stream": False,
        "temperature": 0.1,
        "tools": tools,
    }


@pytest.mark.parametrize(
    "model",
    [
        "bedrock/amazon.titan-large",
        "bedrock/meta.llama3-2-11b-instruct-v1:0",
        "bedrock/ai21.j2-ultra-v1",
        "bedrock/cohere.command-nightly",
        "bedrock/mistral.mistral-7b",
    ],
)
def test_bedrock_optional_params_simple(model):
    litellm.drop_params = True
    get_optional_params(
        model=model,
        max_tokens=10,
        temperature=0.1,
        custom_llm_provider="bedrock",
    )


@pytest.mark.parametrize(
    "model, expected_dimensions, dimensions_kwarg",
    [
        ("bedrock/amazon.titan-embed-text-v1", False, None),
        ("bedrock/amazon.titan-embed-image-v1", True, "embeddingConfig"),
        ("bedrock/amazon.titan-embed-text-v2:0", True, "dimensions"),
        ("bedrock/cohere.embed-multilingual-v3", False, None),
    ],
)
def test_bedrock_optional_params_embeddings_dimension(
    model, expected_dimensions, dimensions_kwarg
):
    litellm.drop_params = True
    optional_params = get_optional_params_embeddings(
        model=model,
        user="John",
        encoding_format=None,
        dimensions=20,
        custom_llm_provider="bedrock",
    )
    if expected_dimensions:
        assert len(optional_params) == 1
    else:
        assert len(optional_params) == 0

    if dimensions_kwarg is not None:
        assert dimensions_kwarg in optional_params


def test_google_ai_studio_optional_params_embeddings():
    optional_params = get_optional_params_embeddings(
        model="",
        user="John",
        encoding_format=None,
        custom_llm_provider="gemini",
        drop_params=True,
    )
    assert len(optional_params) == 0


def test_openai_optional_params_embeddings():
    litellm.drop_params = True
    optional_params = get_optional_params_embeddings(
        model="", user="John", encoding_format=None, custom_llm_provider="openai"
    )
    assert len(optional_params) == 1
    assert optional_params["user"] == "John"


def test_azure_optional_params_embeddings():
    litellm.drop_params = True
    optional_params = get_optional_params_embeddings(
        model="chatgpt-v-2",
        user="John",
        encoding_format=None,
        custom_llm_provider="azure",
    )
    assert len(optional_params) == 1
    assert optional_params["user"] == "John"


def test_databricks_optional_params():
    litellm.drop_params = True
    optional_params = get_optional_params(
        model="",
        user="John",
        custom_llm_provider="databricks",
        max_tokens=10,
        temperature=0.2,
        stream=True,
    )
    print(f"optional_params: {optional_params}")
    assert len(optional_params) == 3
    assert "user" not in optional_params


def test_azure_ai_mistral_optional_params():
    litellm.drop_params = True
    optional_params = get_optional_params(
        model="mistral-large-latest",
        user="John",
        custom_llm_provider="openai",
        max_tokens=10,
        temperature=0.2,
    )
    assert "user" not in optional_params


def test_vertex_ai_llama_3_optional_params():
    litellm.vertex_llama3_models = ["meta/llama3-405b-instruct-maas"]
    litellm.drop_params = True
    optional_params = get_optional_params(
        model="meta/llama3-405b-instruct-maas",
        user="John",
        custom_llm_provider="vertex_ai",
        max_tokens=10,
        temperature=0.2,
    )
    assert "user" not in optional_params


def test_vertex_ai_mistral_optional_params():
    litellm.vertex_mistral_models = ["mistral-large@2407"]
    litellm.drop_params = True
    optional_params = get_optional_params(
        model="mistral-large@2407",
        user="John",
        custom_llm_provider="vertex_ai",
        max_tokens=10,
        temperature=0.2,
    )
    assert "user" not in optional_params
    assert "max_tokens" in optional_params
    assert "temperature" in optional_params


def test_azure_gpt_optional_params_gpt_vision():
    # for OpenAI, Azure all extra params need to get passed as extra_body to OpenAI python. We assert we actually set extra_body here
    optional_params = litellm.utils.get_optional_params(
        model="",
        user="John",
        custom_llm_provider="azure",
        max_tokens=10,
        temperature=0.2,
        enhancements={"ocr": {"enabled": True}, "grounding": {"enabled": True}},
        dataSources=[
            {
                "type": "AzureComputerVision",
                "parameters": {
                    "endpoint": "<your_computer_vision_endpoint>",
                    "key": "<your_computer_vision_key>",
                },
            }
        ],
    )

    print(optional_params)
    assert optional_params["max_tokens"] == 10
    assert optional_params["temperature"] == 0.2
    assert optional_params["extra_body"] == {
        "enhancements": {"ocr": {"enabled": True}, "grounding": {"enabled": True}},
        "dataSources": [
            {
                "type": "AzureComputerVision",
                "parameters": {
                    "endpoint": "<your_computer_vision_endpoint>",
                    "key": "<your_computer_vision_key>",
                },
            }
        ],
    }


# test_azure_gpt_optional_params_gpt_vision()


def test_azure_gpt_optional_params_gpt_vision_with_extra_body():
    # if user passes extra_body, we should not over write it, we should pass it along to OpenAI python
    optional_params = litellm.utils.get_optional_params(
        model="",
        user="John",
        custom_llm_provider="azure",
        max_tokens=10,
        temperature=0.2,
        extra_body={
            "meta": "hi",
        },
        enhancements={"ocr": {"enabled": True}, "grounding": {"enabled": True}},
        dataSources=[
            {
                "type": "AzureComputerVision",
                "parameters": {
                    "endpoint": "<your_computer_vision_endpoint>",
                    "key": "<your_computer_vision_key>",
                },
            }
        ],
    )

    print(optional_params)
    assert optional_params["max_tokens"] == 10
    assert optional_params["temperature"] == 0.2
    assert optional_params["extra_body"] == {
        "enhancements": {"ocr": {"enabled": True}, "grounding": {"enabled": True}},
        "dataSources": [
            {
                "type": "AzureComputerVision",
                "parameters": {
                    "endpoint": "<your_computer_vision_endpoint>",
                    "key": "<your_computer_vision_key>",
                },
            }
        ],
        "meta": "hi",
    }


# test_azure_gpt_optional_params_gpt_vision_with_extra_body()


def test_openai_extra_headers():
    optional_params = litellm.utils.get_optional_params(
        model="",
        user="John",
        custom_llm_provider="openai",
        max_tokens=10,
        temperature=0.2,
        extra_headers={"AI-Resource Group": "ishaan-resource"},
    )

    print(optional_params)
    assert optional_params["max_tokens"] == 10
    assert optional_params["temperature"] == 0.2
    assert optional_params["extra_headers"] == {"AI-Resource Group": "ishaan-resource"}


@pytest.mark.parametrize(
    "api_version",
    [
        "2024-02-01",
        "2024-07-01",  # potential future version with tool_choice="required" supported
        "2023-07-01-preview",
        "2024-03-01-preview",
    ],
)
def test_azure_tool_choice(api_version):
    """
    Test azure tool choice on older + new version
    """
    litellm.drop_params = True
    optional_params = litellm.utils.get_optional_params(
        model="chatgpt-v-2",
        user="John",
        custom_llm_provider="azure",
        max_tokens=10,
        temperature=0.2,
        extra_headers={"AI-Resource Group": "ishaan-resource"},
        tool_choice="required",
        api_version=api_version,
    )

    print(f"{optional_params}")
    if api_version == "2024-07-01":
        assert optional_params["tool_choice"] == "required"
    else:
        assert (
            "tool_choice" not in optional_params
        ), "tool choice should not be present. Got - tool_choice={} for api version={}".format(
            optional_params["tool_choice"], api_version
        )


@pytest.mark.parametrize("drop_params", [True, False, None])
def test_dynamic_drop_params(drop_params):
    """
    Make a call to cohere w/ drop params = True vs. false.
    """
    if drop_params is True:
        optional_params = litellm.utils.get_optional_params(
            model="command-r",
            custom_llm_provider="cohere",
            response_format={"type": "json"},
            drop_params=drop_params,
        )
    else:
        try:
            optional_params = litellm.utils.get_optional_params(
                model="command-r",
                custom_llm_provider="cohere",
                response_format={"type": "json"},
                drop_params=drop_params,
            )
            pytest.fail("Expected to fail")
        except Exception as e:
            pass


def test_dynamic_drop_params_e2e():
    with patch(
        "litellm.llms.custom_httpx.http_handler.HTTPHandler.post", new=MagicMock()
    ) as mock_response:
        try:
            response = litellm.completion(
                model="command-r",
                messages=[{"role": "user", "content": "Hey, how's it going?"}],
                response_format={"key": "value"},
                drop_params=True,
            )
        except Exception as e:
            pass

        mock_response.assert_called_once()
        print(mock_response.call_args.kwargs["data"])
        assert "response_format" not in mock_response.call_args.kwargs["data"]


@pytest.mark.parametrize(
    "model, provider, should_drop",
    [("command-r", "cohere", True), ("gpt-3.5-turbo", "openai", False)],
)
def test_drop_params_parallel_tool_calls(model, provider, should_drop):
    """
    https://github.com/BerriAI/litellm/issues/4584
    """
    response = litellm.utils.get_optional_params(
        model=model,
        custom_llm_provider=provider,
        response_format={"type": "json"},
        parallel_tool_calls=True,
        drop_params=True,
    )

    print(response)

    if should_drop:
        assert "response_format" not in response
        assert "parallel_tool_calls" not in response
    else:
        assert "response_format" in response
        assert "parallel_tool_calls" in response


def test_dynamic_drop_params_parallel_tool_calls():
    """
    https://github.com/BerriAI/litellm/issues/4584
    """
    with patch(
        "litellm.llms.custom_httpx.http_handler.HTTPHandler.post", new=MagicMock()
    ) as mock_response:
        try:
            response = litellm.completion(
                model="command-r",
                messages=[{"role": "user", "content": "Hey, how's it going?"}],
                parallel_tool_calls=True,
                drop_params=True,
            )
        except Exception as e:
            pass

        mock_response.assert_called_once()
        print(mock_response.call_args.kwargs["data"])
        assert "parallel_tool_calls" not in mock_response.call_args.kwargs["data"]


@pytest.mark.parametrize("drop_params", [True, False, None])
def test_dynamic_drop_additional_params(drop_params):
    """
    Make a call to cohere, dropping 'response_format' specifically
    """
    if drop_params is True:
        optional_params = litellm.utils.get_optional_params(
            model="command-r",
            custom_llm_provider="cohere",
            response_format={"type": "json"},
            additional_drop_params=["response_format"],
        )
    else:
        try:
            optional_params = litellm.utils.get_optional_params(
                model="command-r",
                custom_llm_provider="cohere",
                response_format={"type": "json"},
            )
            pytest.fail("Expected to fail")
        except Exception as e:
            pass


def test_dynamic_drop_additional_params_stream_options():
    """
    Make a call to vertex ai, dropping 'stream_options' specifically
    """
    optional_params = litellm.utils.get_optional_params(
        model="mistral-large-2411@001",
        custom_llm_provider="vertex_ai",
        stream_options={"include_usage": True},
        additional_drop_params=["stream_options"],
    )

    assert "stream_options" not in optional_params


def test_dynamic_drop_additional_params_e2e():
    with patch(
        "litellm.llms.custom_httpx.http_handler.HTTPHandler.post", new=MagicMock()
    ) as mock_response:
        try:
            response = litellm.completion(
                model="command-r",
                messages=[{"role": "user", "content": "Hey, how's it going?"}],
                response_format={"key": "value"},
                additional_drop_params=["response_format"],
            )
        except Exception as e:
            pass

        mock_response.assert_called_once()
        print(mock_response.call_args.kwargs["data"])
        assert "response_format" not in mock_response.call_args.kwargs["data"]
        assert "additional_drop_params" not in mock_response.call_args.kwargs["data"]


def test_get_optional_params_image_gen():
    response = litellm.utils.get_optional_params_image_gen(
        aws_region_name="us-east-1", custom_llm_provider="openai"
    )

    print(response)

    assert "aws_region_name" not in response
    response = litellm.utils.get_optional_params_image_gen(
        aws_region_name="us-east-1", custom_llm_provider="bedrock"
    )

    print(response)

    assert "aws_region_name" in response


def test_bedrock_optional_params_embeddings_provider_specific_params():
    optional_params = get_optional_params_embeddings(
        model="my-custom-model",
        custom_llm_provider="huggingface",
        wait_for_model=True,
    )
    assert len(optional_params) == 1


def test_get_optional_params_num_retries():
    """
    Relevant issue - https://github.com/BerriAI/litellm/issues/5124
    """
    with patch("litellm.main.get_optional_params", new=MagicMock()) as mock_client:
        _ = litellm.completion(
            model="gpt-3.5-turbo",
            messages=[{"role": "user", "content": "Hello world"}],
            num_retries=10,
        )

        mock_client.assert_called()

        print(f"mock_client.call_args: {mock_client.call_args}")
        assert mock_client.call_args.kwargs["max_retries"] == 10


@pytest.mark.parametrize(
    "provider",
    [
        "vertex_ai",
        "vertex_ai_beta",
    ],
)
def test_vertex_safety_settings(provider):
    litellm.vertex_ai_safety_settings = [
        {
            "category": "HARM_CATEGORY_HARASSMENT",
            "threshold": "BLOCK_NONE",
        },
        {
            "category": "HARM_CATEGORY_HATE_SPEECH",
            "threshold": "BLOCK_NONE",
        },
        {
            "category": "HARM_CATEGORY_SEXUALLY_EXPLICIT",
            "threshold": "BLOCK_NONE",
        },
        {
            "category": "HARM_CATEGORY_DANGEROUS_CONTENT",
            "threshold": "BLOCK_NONE",
        },
    ]

    optional_params = get_optional_params(
        model="gemini-1.5-pro", custom_llm_provider=provider
    )
    assert len(optional_params) == 1


@pytest.mark.parametrize(
    "model, provider, expectedAddProp",
    [("gemini-1.5-pro", "vertex_ai_beta", False), ("gpt-3.5-turbo", "openai", True)],
)
def test_parse_additional_properties_json_schema(model, provider, expectedAddProp):
    optional_params = get_optional_params(
        model=model,
        custom_llm_provider=provider,
        response_format={
            "type": "json_schema",
            "json_schema": {
                "name": "math_reasoning",
                "schema": {
                    "type": "object",
                    "properties": {
                        "steps": {
                            "type": "array",
                            "items": {
                                "type": "object",
                                "properties": {
                                    "explanation": {"type": "string"},
                                    "output": {"type": "string"},
                                },
                                "required": ["explanation", "output"],
                                "additionalProperties": False,
                            },
                        },
                        "final_answer": {"type": "string"},
                    },
                    "required": ["steps", "final_answer"],
                    "additionalProperties": False,
                },
                "strict": True,
            },
        },
    )

    print(optional_params)

    if provider == "vertex_ai_beta":
        schema = optional_params["response_schema"]
    elif provider == "openai":
        schema = optional_params["response_format"]["json_schema"]["schema"]
    assert ("additionalProperties" in schema) == expectedAddProp


def test_o1_model_params():
    optional_params = get_optional_params(
        model="o1-preview-2024-09-12",
        custom_llm_provider="openai",
        seed=10,
        user="John",
    )
    assert optional_params["seed"] == 10
    assert optional_params["user"] == "John"


def test_azure_o1_model_params():
    optional_params = get_optional_params(
        model="o1-preview",
        custom_llm_provider="azure",
        seed=10,
        user="John",
    )
    assert optional_params["seed"] == 10
    assert optional_params["user"] == "John"


@pytest.mark.parametrize(
    "temperature, expected_error",
    [(0.2, True), (1, False), (0, True)],
)
@pytest.mark.parametrize("provider", ["openai", "azure"])
def test_o1_model_temperature_params(provider, temperature, expected_error):
    if expected_error:
        with pytest.raises(litellm.UnsupportedParamsError):
            get_optional_params(
                model="o1-preview",
                custom_llm_provider=provider,
                temperature=temperature,
            )
    else:
        get_optional_params(
            model="o1-preview-2024-09-12",
            custom_llm_provider="openai",
            temperature=temperature,
        )


def test_unmapped_gemini_model_params():
    """
    Test if unmapped gemini model optional params are translated correctly
    """
    optional_params = get_optional_params(
        model="gemini-new-model",
        custom_llm_provider="vertex_ai",
        stop="stop_word",
    )
    assert optional_params["stop_sequences"] == ["stop_word"]


def _check_additional_properties(schema):
    if isinstance(schema, dict):
        # Remove the 'additionalProperties' key if it exists and is set to False
        if "additionalProperties" in schema or "strict" in schema:
            raise ValueError(
                "additionalProperties and strict should not be in the schema"
            )

        # Recursively process all dictionary values
        for key, value in schema.items():
            _check_additional_properties(value)

    elif isinstance(schema, list):
        # Recursively process all items in the list
        for item in schema:
            _check_additional_properties(item)

    return schema


@pytest.mark.parametrize(
    "provider, model",
    [
        ("hosted_vllm", "my-vllm-model"),
        ("gemini", "gemini-1.5-pro"),
        ("vertex_ai", "gemini-1.5-pro"),
    ],
)
def test_drop_nested_params_add_prop_and_strict(provider, model):
    """
    Relevant issue - https://github.com/BerriAI/litellm/issues/5288

    Relevant issue - https://github.com/BerriAI/litellm/issues/6136
    """
    tools = [
        {
            "type": "function",
            "function": {
                "name": "structure_output",
                "description": "Send structured output back to the user",
                "strict": True,
                "parameters": {
                    "type": "object",
                    "properties": {
                        "reasoning": {"type": "string"},
                        "sentiment": {"type": "string"},
                    },
                    "required": ["reasoning", "sentiment"],
                    "additionalProperties": False,
                },
                "additionalProperties": False,
            },
        }
    ]
    tool_choice = {"type": "function", "function": {"name": "structure_output"}}
    optional_params = get_optional_params(
        model=model,
        custom_llm_provider=provider,
        temperature=0.2,
        tools=tools,
        tool_choice=tool_choice,
        additional_drop_params=[
            ["tools", "function", "strict"],
            ["tools", "function", "additionalProperties"],
        ],
    )

    _check_additional_properties(optional_params["tools"])


def test_hosted_vllm_tool_param():
    """
    Relevant issue - https://github.com/BerriAI/litellm/issues/6228
    """
    optional_params = get_optional_params(
        model="my-vllm-model",
        custom_llm_provider="hosted_vllm",
        temperature=0.2,
        tools=None,
        tool_choice=None,
    )
    assert "tools" not in optional_params
    assert "tool_choice" not in optional_params


def test_unmapped_vertex_anthropic_model():
    optional_params = get_optional_params(
        model="claude-3-5-sonnet-v250@20241022",
        custom_llm_provider="vertex_ai",
        max_retries=10,
    )
    assert "max_retries" not in optional_params


@pytest.mark.parametrize("provider", ["anthropic", "vertex_ai"])
def test_anthropic_parallel_tool_calls(provider):
    optional_params = get_optional_params(
        model="claude-3-5-sonnet-v250@20241022",
        custom_llm_provider=provider,
        parallel_tool_calls=True,
    )
    print(f"optional_params: {optional_params}")
    assert optional_params["tool_choice"]["disable_parallel_tool_use"] is False


def test_anthropic_computer_tool_use():
    tools = [
        {
            "type": "computer_20241022",
            "function": {
                "name": "computer",
                "parameters": {
                    "display_height_px": 100,
                    "display_width_px": 100,
                    "display_number": 1,
                },
            },
        }
    ]

    optional_params = get_optional_params(
        model="claude-3-5-sonnet-v250@20241022",
        custom_llm_provider="anthropic",
        tools=tools,
    )
    assert optional_params["tools"][0]["type"] == "computer_20241022"
    assert optional_params["tools"][0]["display_height_px"] == 100
    assert optional_params["tools"][0]["display_width_px"] == 100
    assert optional_params["tools"][0]["display_number"] == 1


def test_vertex_schema_field():
    tools = [
        {
            "type": "function",
            "function": {
                "name": "json",
                "description": "Respond with a JSON object.",
                "parameters": {
                    "type": "object",
                    "properties": {
                        "thinking": {
                            "type": "string",
                            "description": "Your internal thoughts on different problem details given the guidance.",
                        },
                        "problems": {
                            "type": "array",
                            "items": {
                                "type": "object",
                                "properties": {
                                    "icon": {
                                        "type": "string",
                                        "enum": [
                                            "BarChart2",
                                            "Bell",
                                        ],
                                        "description": "The name of a Lucide icon to display",
                                    },
                                    "color": {
                                        "type": "string",
                                        "description": "A Tailwind color class for the icon, e.g., 'text-red-500'",
                                    },
                                    "problem": {
                                        "type": "string",
                                        "description": "The title of the problem being addressed, approximately 3-5 words.",
                                    },
                                    "description": {
                                        "type": "string",
                                        "description": "A brief explanation of the problem, approximately 20 words.",
                                    },
                                    "impacts": {
                                        "type": "array",
                                        "items": {"type": "string"},
                                        "description": "A list of potential impacts or consequences of the problem, approximately 3 words each.",
                                    },
                                    "automations": {
                                        "type": "array",
                                        "items": {"type": "string"},
                                        "description": "A list of potential automations to address the problem, approximately 3-5 words each.",
                                    },
                                },
                                "required": [
                                    "icon",
                                    "color",
                                    "problem",
                                    "description",
                                    "impacts",
                                    "automations",
                                ],
                                "additionalProperties": False,
                            },
                            "description": "Please generate problem cards that match this guidance.",
                        },
                    },
                    "required": ["thinking", "problems"],
                    "additionalProperties": False,
                    "$schema": "http://json-schema.org/draft-07/schema#",
                },
            },
        }
    ]

    optional_params = get_optional_params(
        model="gemini-1.5-flash",
        custom_llm_provider="vertex_ai",
        tools=tools,
    )
    print(optional_params)
    print(optional_params["tools"][0]["function_declarations"][0])
    assert (
        "$schema"
        not in optional_params["tools"][0]["function_declarations"][0]["parameters"]
    )


def test_watsonx_tool_choice():
    optional_params = get_optional_params(
        model="gemini-1.5-pro", custom_llm_provider="watsonx", tool_choice="auto"
    )
    print(optional_params)
    assert optional_params["tool_choice_options"] == "auto"


def test_watsonx_text_top_k():
    optional_params = get_optional_params(
        model="gemini-1.5-pro", custom_llm_provider="watsonx_text", top_k=10
    )
    print(optional_params)
    assert optional_params["top_k"] == 10


def test_together_ai_model_params():
    optional_params = get_optional_params(
        model="together_ai", custom_llm_provider="together_ai", logprobs=1
    )
    print(optional_params)
    assert optional_params["logprobs"] == 1


def test_forward_user_param():
    from litellm.utils import get_supported_openai_params, get_optional_params

    model = "claude-3-5-sonnet-20240620"
    optional_params = get_optional_params(
        model=model,
        user="test_user",
        custom_llm_provider="anthropic",
    )

    assert optional_params["metadata"]["user_id"] == "test_user"


def test_lm_studio_embedding_params():
    optional_params = get_optional_params_embeddings(
        model="lm_studio/gemma2-9b-it",
        custom_llm_provider="lm_studio",
        dimensions=1024,
        drop_params=True,
    )
    assert len(optional_params) == 0


def test_ollama_pydantic_obj():
    from pydantic import BaseModel

    class ResponseFormat(BaseModel):
        x: str
        y: str

    get_optional_params(
        model="qwen2:0.5b",
        custom_llm_provider="ollama",
        response_format=ResponseFormat,
    )


def test_gemini_frequency_penalty():
    from litellm.utils import get_supported_openai_params

    optional_params = get_supported_openai_params(
        model="gemini-1.5-flash",
        custom_llm_provider="vertex_ai",
        request_type="chat_completion",
    )
    assert optional_params is not None
    assert "frequency_penalty" in optional_params


def test_litellm_proxy_claude_3_5_sonnet():
    tools = [
        {
            "type": "function",
            "function": {
                "name": "get_current_weather",
                "description": "Get the current weather in a given location",
                "parameters": {
                    "type": "object",
                    "properties": {
                        "location": {
                            "type": "string",
                            "description": "The city and state, e.g. San Francisco, CA",
                        },
                        "unit": {"type": "string", "enum": ["celsius", "fahrenheit"]},
                    },
                    "required": ["location"],
                },
            },
        }
    ]

    tool_choice = "auto"

    optional_params = get_optional_params(
        model="claude-3-5-sonnet",
        custom_llm_provider="litellm_proxy",
        tools=tools,
        tool_choice=tool_choice,
    )
    assert optional_params["tools"] == tools
    assert optional_params["tool_choice"] == tool_choice


def test_is_vertex_anthropic_model():
    assert (
        litellm.VertexAIAnthropicConfig().is_supported_model(
            model="claude-3-5-sonnet", custom_llm_provider="litellm_proxy"
        )
        is False
    )


def test_groq_response_format_json_schema():
    optional_params = get_optional_params(
        model="llama-3.1-70b-versatile",
        custom_llm_provider="groq",
        response_format={"type": "json_object"},
    )
    assert optional_params is not None
    assert "response_format" in optional_params
    assert optional_params["response_format"]["type"] == "json_object"


def test_gemini_frequency_penalty():
    optional_params = get_optional_params(
        model="gemini-1.5-flash", custom_llm_provider="gemini", frequency_penalty=0.5
    )
    assert optional_params["frequency_penalty"] == 0.5


def test_azure_prediction_param():
    optional_params = get_optional_params(
        model="chatgpt-v2",
        custom_llm_provider="azure",
        prediction={
            "type": "content",
            "content": "LiteLLM is a very useful way to connect to a variety of LLMs.",
        },
    )
    assert optional_params["prediction"] == {
        "type": "content",
        "content": "LiteLLM is a very useful way to connect to a variety of LLMs.",
    }


def test_vertex_ai_ft_llama():
    optional_params = get_optional_params(
        model="1984786713414729728",
        custom_llm_provider="vertex_ai",
        frequency_penalty=0.5,
        max_retries=10,
    )
    assert optional_params["frequency_penalty"] == 0.5
    assert "max_retries" not in optional_params


@pytest.mark.parametrize(
    "model, expected_thinking",
    [
        ("claude-3-5-sonnet", False),
        ("claude-3-7-sonnet", True),
        ("gpt-3.5-turbo", False),
    ],
)
def test_anthropic_thinking_param(model, expected_thinking):
    optional_params = get_optional_params(
        model=model,
        custom_llm_provider="anthropic",
        thinking={"type": "enabled", "budget_tokens": 1024},
        drop_params=True,
    )
    if expected_thinking:
        assert "thinking" in optional_params
    else:
        assert "thinking" not in optional_params


def test_bedrock_invoke_anthropic_max_tokens():
    passed_params = {
        "model": "invoke/us.anthropic.claude-3-5-sonnet-20240620-v1:0",
        "functions": None,
        "function_call": None,
        "temperature": 0.8,
        "top_p": None,
        "n": 1,
        "stream": False,
        "stream_options": None,
        "stop": None,
        "max_tokens": None,
        "max_completion_tokens": 1024,
        "modalities": None,
        "prediction": None,
        "audio": None,
        "presence_penalty": None,
        "frequency_penalty": None,
        "logit_bias": None,
        "user": None,
        "custom_llm_provider": "bedrock",
        "response_format": {"type": "text"},
        "seed": None,
        "tools": [
            {
                "type": "function",
                "function": {
                    "name": "generate_plan",
                    "description": "Generate a plan to execute the task using only the tools outlined in your context.",
                    "input_schema": {
                        "type": "object",
                        "properties": {
                            "steps": {
                                "type": "array",
                                "items": {
                                    "type": "object",
                                    "properties": {
                                        "type": {
                                            "type": "string",
                                            "description": "The type of step to execute",
                                        },
                                        "tool_name": {
                                            "type": "string",
                                            "description": "The name of the tool to use for this step",
                                        },
                                        "tool_input": {
                                            "type": "object",
                                            "description": "The input to pass to the tool. Make sure this complies with the schema for the tool.",
                                        },
                                        "tool_output": {
                                            "type": "object",
                                            "description": "(Optional) The output from the tool if needed for future steps. Make sure this complies with the schema for the tool.",
                                        },
                                    },
                                    "required": ["type"],
                                },
                            }
                        },
                    },
                },
            },
            {
                "type": "function",
                "function": {
                    "name": "generate_wire_tool",
                    "description": "Create a wire transfer with complete wire instructions",
                    "input_schema": {
                        "type": "object",
                        "properties": {
                            "company_id": {
                                "type": "integer",
                                "description": "The ID of the company receiving the investment",
                            },
                            "investment_id": {
                                "type": "integer",
                                "description": "The ID of the investment memo",
                            },
                            "dollar_amount": {
                                "type": "number",
                                "description": "The amount to wire in USD",
                            },
                            "wiring_instructions": {
                                "type": "object",
                                "description": "Complete bank account and routing information for the wire",
                                "properties": {
                                    "account_name": {
                                        "type": "string",
                                        "description": "Name on the bank account",
                                    },
                                    "address_1": {
                                        "type": "string",
                                        "description": "Primary address line",
                                    },
                                    "address_2": {
                                        "type": "string",
                                        "description": "Secondary address line (optional)",
                                    },
                                    "city": {"type": "string"},
                                    "state": {"type": "string"},
                                    "zip": {"type": "string"},
                                    "country": {"type": "string", "default": "US"},
                                    "bank_name": {"type": "string"},
                                    "account_number": {"type": "string"},
                                    "routing_number": {"type": "string"},
                                    "account_type": {
                                        "type": "string",
                                        "enum": ["checking", "savings"],
                                        "default": "checking",
                                    },
                                    "swift_code": {
                                        "type": "string",
                                        "description": "Required for international wires",
                                    },
                                    "iban": {
                                        "type": "string",
                                        "description": "Required for some international wires",
                                    },
                                    "bank_city": {"type": "string"},
                                    "bank_state": {"type": "string"},
                                    "bank_country": {"type": "string", "default": "US"},
                                    "bank_to_bank_instructions": {
                                        "type": "string",
                                        "description": "Additional instructions for the bank (optional)",
                                    },
                                    "intermediary_bank_name": {
                                        "type": "string",
                                        "description": "Name of intermediary bank if required (optional)",
                                    },
                                },
                                "required": [
                                    "account_name",
                                    "address_1",
                                    "country",
                                    "bank_name",
                                    "account_number",
                                    "routing_number",
                                    "account_type",
                                    "bank_country",
                                ],
                            },
                        },
                        "required": [
                            "company_id",
                            "investment_id",
                            "dollar_amount",
                            "wiring_instructions",
                        ],
                    },
                },
            },
            {
                "type": "function",
                "function": {
                    "name": "search_companies",
                    "description": "Search for companies by name or other criteria to get their IDs",
                    "input_schema": {
                        "type": "object",
                        "properties": {
                            "query": {
                                "type": "string",
                                "description": "Name or part of name to search for",
                            },
                            "batch": {
                                "type": "string",
                                "description": 'Optional batch filter (e.g., "W21", "S22")',
                            },
                            "status": {
                                "type": "string",
                                "enum": [
                                    "live",
                                    "dead",
                                    "adrift",
                                    "exited",
                                    "went_public",
                                    "all",
                                ],
                                "description": "Filter by company status",
                                "default": "live",
                            },
                            "limit": {
                                "type": "integer",
                                "description": "Maximum number of results to return",
                                "default": 10,
                            },
                        },
                        "required": ["query"],
                    },
                    "output_schema": {
                        "type": "object",
                        "properties": {
                            "status": {
                                "type": "string",
                                "description": "Success or error status",
                            },
                            "results": {
                                "type": "array",
                                "description": "List of companies matching the search criteria",
                                "items": {
                                    "type": "object",
                                    "properties": {
                                        "id": {
                                            "type": "integer",
                                            "description": "Company ID to use in other API calls",
                                        },
                                        "name": {"type": "string"},
                                        "batch": {"type": "string"},
                                        "status": {"type": "string"},
                                        "valuation": {"type": "string"},
                                        "url": {"type": "string"},
                                        "description": {"type": "string"},
                                        "founders": {"type": "string"},
                                    },
                                },
                            },
                            "results_count": {
                                "type": "integer",
                                "description": "Number of companies returned",
                            },
                            "total_matches": {
                                "type": "integer",
                                "description": "Total number of matches found",
                            },
                        },
                    },
                },
            },
        ],
        "tool_choice": None,
        "max_retries": 0,
        "logprobs": None,
        "top_logprobs": None,
        "extra_headers": None,
        "api_version": None,
        "parallel_tool_calls": None,
        "drop_params": True,
        "reasoning_effort": None,
        "additional_drop_params": None,
        "messages": [
            {
                "role": "system",
                "content": "You are an AI assistant that helps prepare a wire for a pro rata investment.",
            },
            {"role": "user", "content": [{"type": "text", "text": "hi"}]},
        ],
        "thinking": None,
        "kwargs": {},
    }
    optional_params = get_optional_params(**passed_params)
    print(f"optional_params: {optional_params}")

    assert "max_tokens_to_sample" not in optional_params
    assert optional_params["max_tokens"] == 1024


def test_azure_modalities_param():
    optional_params = get_optional_params(
        model="chatgpt-v2",
        custom_llm_provider="azure",
        modalities=["text", "audio"],
        audio={"type": "audio_input", "input": "test.wav"},
    )
    assert optional_params["modalities"] == ["text", "audio"]
    assert optional_params["audio"] == {"type": "audio_input", "input": "test.wav"}

<<<<<<< HEAD

def test_azure_response_format_param():
    optional_params = litellm.get_optional_params(
        model="azure/o_series/test-o3-mini",
        custom_llm_provider="azure/o_series",
        tools= [{'type': 'function', 'function': {'name': 'get_current_time', 'description': 'Get the current time in a given location.', 'parameters': {'type': 'object', 'properties': {'location': {'type': 'string', 'description': 'The city name, e.g. San Francisco'}}, 'required': ['location']}}}]
    )
    assert optional_params["tools"] == [{'type': 'function', 'function': {'name': 'get_current_time', 'description': 'Get the current time in a given location.', 'parameters': {'type': 'object', 'properties': {'location': {'type': 'string', 'description': 'The city name, e.g. San Francisco'}}, 'required': ['location']}}}]
=======
@pytest.mark.parametrize(
    "model, provider",
    [
        ("claude-3-7-sonnet-20240620-v1:0", "anthropic"),
        ("anthropic.claude-3-7-sonnet-20250219-v1:0", "bedrock"),
        ("invoke/anthropic.claude-3-7-sonnet-20240620-v1:0", "bedrock"),
        ("claude-3-7-sonnet@20250219", "vertex_ai"),
    ],
)
def test_anthropic_unified_reasoning_content(model, provider):
    optional_params = get_optional_params(
        model=model,
        custom_llm_provider=provider,
        reasoning_effort="high",
    )
    assert optional_params["thinking"] == {"type": "enabled", "budget_tokens": 4096}
>>>>>>> 3eb6c1f2
<|MERGE_RESOLUTION|>--- conflicted
+++ resolved
@@ -1404,7 +1404,7 @@
     assert optional_params["modalities"] == ["text", "audio"]
     assert optional_params["audio"] == {"type": "audio_input", "input": "test.wav"}
 
-<<<<<<< HEAD
+
 
 def test_azure_response_format_param():
     optional_params = litellm.get_optional_params(
@@ -1412,8 +1412,8 @@
         custom_llm_provider="azure/o_series",
         tools= [{'type': 'function', 'function': {'name': 'get_current_time', 'description': 'Get the current time in a given location.', 'parameters': {'type': 'object', 'properties': {'location': {'type': 'string', 'description': 'The city name, e.g. San Francisco'}}, 'required': ['location']}}}]
     )
-    assert optional_params["tools"] == [{'type': 'function', 'function': {'name': 'get_current_time', 'description': 'Get the current time in a given location.', 'parameters': {'type': 'object', 'properties': {'location': {'type': 'string', 'description': 'The city name, e.g. San Francisco'}}, 'required': ['location']}}}]
-=======
+
+    
 @pytest.mark.parametrize(
     "model, provider",
     [
@@ -1430,4 +1430,3 @@
         reasoning_effort="high",
     )
     assert optional_params["thinking"] == {"type": "enabled", "budget_tokens": 4096}
->>>>>>> 3eb6c1f2
