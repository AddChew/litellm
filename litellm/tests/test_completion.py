--- conflicted
+++ resolved
@@ -67,14 +67,7 @@
     try:
         # test without max tokens
         response = completion(
-<<<<<<< HEAD
-            model="claude-instant-1.2",
-            messages=messages,
-            request_timeout=10,
-            max_tokens=10,
-=======
             model="claude-instant-1", messages=messages, request_timeout=10
->>>>>>> 8845430c
         )
         # Add any assertions, here to check response args
         print(response)
