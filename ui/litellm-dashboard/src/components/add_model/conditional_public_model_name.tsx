import React, { useEffect, useState } from "react";
<<<<<<< HEAD
import { Form, Table, Input } from "antd";
import { TextInput } from "@tremor/react";
=======
import { Form, Table } from "antd";
import { TextInput } from "@tremor/react";
import { Tooltip } from "../atoms/index";
>>>>>>> 1cd82787

const ConditionalPublicModelName: React.FC = () => {
  const form = Form.useFormInstance();
  const [tableKey, setTableKey] = useState(0);// Add a key to force table re-render

  // Watch the 'model' field for changes and ensure it's always an array
  const modelValue = Form.useWatch("model", form) || [];
  const selectedModels = Array.isArray(modelValue) ? modelValue : [modelValue];
<<<<<<< HEAD
  const customModelName = Form.useWatch("custom_model_name", form);
  const showPublicModelName = !selectedModels.includes("all-wildcard");
=======
  const customModelName = Form.useWatch('custom_model_name', form);
  const showPublicModelName = !selectedModels.includes('all-wildcard');
>>>>>>> 1cd82787

  // Force table to re-render when custom model name changes
  useEffect(() => {
    if (customModelName && selectedModels.includes("custom")) {
      const currentMappings = form.getFieldValue("model_mappings") || [];
      const updatedMappings = currentMappings.map((mapping: any) => {
        if (
          mapping.public_name === "custom" ||
          mapping.litellm_model === "custom"
        ) {
          return {
            public_name: customModelName,
            litellm_model: customModelName + "/",
          };
        }
        return mapping;
      });
      form.setFieldValue("model_mappings", updatedMappings);
      setTableKey((prev) => prev + 1); // Force table re-render
    }
  }, [customModelName, selectedModels, form]);

  // Initial setup of model mappings when models are selected
  useEffect(() => {
    if (selectedModels.length > 0 && !selectedModels.includes("all-wildcard")) {
      // Check if we already have mappings that match the selected models
      const currentMappings = form.getFieldValue("model_mappings") || [];

      // Only update if the mappings don't exist or don't match the selected models
      const shouldUpdateMappings =
        currentMappings.length !== selectedModels.length ||
        !selectedModels.every((model) =>
          currentMappings.some(
            (mapping: { public_name: string; litellm_model: string }) => {
              if (model === "custom") {
                return (
                  mapping.litellm_model === "custom" ||
                  mapping.litellm_model === customModelName
                );
              }
              return mapping.litellm_model === model;
            }
          )
        );

      if (shouldUpdateMappings) {
        const mappings = selectedModels.map((model: string) => {
          if (model === "custom" && customModelName) {
            return {
              public_name: customModelName,
              litellm_model: customModelName + "/",
            };
          }
          return {
            public_name: model,
            litellm_model: model + "/",
          };
        });

        form.setFieldValue("model_mappings", mappings);
        setTableKey((prev) => prev + 1); // Force table re-render
      }
    }
  }, [selectedModels, customModelName, form]);

  if (!showPublicModelName) return null;

  const publicNameTooltipContent = (
    <>
      <div className="mb-2 font-normal">
        The name you specify in your API calls to LiteLLM Proxy
      </div>
        <div className="mb-2 font-normal">
          <strong>Example:</strong> If you name your public model <code className="bg-gray-700 px-1 py-0.5 rounded text-xs">example-name</code> 
           , and choose <code className="bg-gray-700 px-1 py-0.5 rounded text-xs">openai/qwen-plus-latest</code> as the LiteLLM model 
      </div>
      <div className="mb-2 font-normal">
        <strong>Usage:</strong> You make an API call to the LiteLLM proxy with <code className="bg-gray-700 px-1 py-0.5 rounded text-xs">model = &quot;example-name&quot;</code>
      </div>
      <div className="font-normal">
        <strong>Result:</strong> LiteLLM sends <code className="bg-gray-700 px-1 py-0.5 rounded text-xs">qwen-plus-latest</code> to the provider
      </div>
    </>
  );

  const liteLLMModelTooltipContent = (
    <div>The model name LiteLLM will send to the LLM API</div>
  );

  const columns = [
    {
<<<<<<< HEAD
      title: "Public Name",
      dataIndex: "public_name",
      key: "public_name",
=======
      title: (
        <span className="flex items-center">
          Public Model Name
          <Tooltip 
            content={publicNameTooltipContent}
            width="500px"
          />
        </span>
      ),
      dataIndex: 'public_name',
      key: 'public_name',
>>>>>>> 1cd82787
      render: (text: string, record: any, index: number) => {
        return (
          <TextInput
            value={text}
            onChange={(e) => {
              const newMappings = [...form.getFieldValue("model_mappings")];
              newMappings[index].public_name = e.target.value;
              form.setFieldValue("model_mappings", newMappings);
            }}
          />
        );
      },
    },
    {
<<<<<<< HEAD
      title: "LiteLLM Model",
      dataIndex: "litellm_model",
      key: "litellm_model",
    },
=======
      title: (
        <span className="flex items-center">
          LiteLLM Model Name
          <Tooltip 
            content={liteLLMModelTooltipContent}
            width="360px"
          />
        </span>
      ),
      dataIndex: 'litellm_model',
      key: 'litellm_model',
    }
>>>>>>> 1cd82787
  ];

  return (
    <>
      <Form.Item
        label="Model Mappings"
        name="model_mappings"
        tooltip="Map public model names to LiteLLM model names for load balancing"
        labelCol={{ span: 10 }}
        wrapperCol={{ span: 16 }}
        labelAlign="left"
        rules={[
          {
            required: true,
            validator: async (_, value) => {
              if (!value || value.length === 0) {
                throw new Error('At least one model mapping is required');
              }
              // Check if all mappings have valid public names
              const invalidMappings = value.filter((mapping: any) => 
                !mapping.public_name || mapping.public_name.trim() === ''
              );
              if (invalidMappings.length > 0) {
                throw new Error('All model mappings must have valid public names');
              }
            }
          }
        ]}
      >
        <Table
          key={tableKey} // Add key to force re-render
          dataSource={form.getFieldValue("model_mappings")}
          columns={columns}
          pagination={false}
          size="small"
        />
      </Form.Item>
    </>
  );
};

export default ConditionalPublicModelName;<|MERGE_RESOLUTION|>--- conflicted
+++ resolved
@@ -1,12 +1,7 @@
 import React, { useEffect, useState } from "react";
-<<<<<<< HEAD
-import { Form, Table, Input } from "antd";
-import { TextInput } from "@tremor/react";
-=======
 import { Form, Table } from "antd";
 import { TextInput } from "@tremor/react";
 import { Tooltip } from "../atoms/index";
->>>>>>> 1cd82787
 
 const ConditionalPublicModelName: React.FC = () => {
   const form = Form.useFormInstance();
@@ -15,13 +10,8 @@
   // Watch the 'model' field for changes and ensure it's always an array
   const modelValue = Form.useWatch("model", form) || [];
   const selectedModels = Array.isArray(modelValue) ? modelValue : [modelValue];
-<<<<<<< HEAD
-  const customModelName = Form.useWatch("custom_model_name", form);
-  const showPublicModelName = !selectedModels.includes("all-wildcard");
-=======
   const customModelName = Form.useWatch('custom_model_name', form);
   const showPublicModelName = !selectedModels.includes('all-wildcard');
->>>>>>> 1cd82787
 
   // Force table to re-render when custom model name changes
   useEffect(() => {
@@ -113,11 +103,6 @@
 
   const columns = [
     {
-<<<<<<< HEAD
-      title: "Public Name",
-      dataIndex: "public_name",
-      key: "public_name",
-=======
       title: (
         <span className="flex items-center">
           Public Model Name
@@ -129,7 +114,6 @@
       ),
       dataIndex: 'public_name',
       key: 'public_name',
->>>>>>> 1cd82787
       render: (text: string, record: any, index: number) => {
         return (
           <TextInput
@@ -144,12 +128,6 @@
       },
     },
     {
-<<<<<<< HEAD
-      title: "LiteLLM Model",
-      dataIndex: "litellm_model",
-      key: "litellm_model",
-    },
-=======
       title: (
         <span className="flex items-center">
           LiteLLM Model Name
@@ -162,7 +140,6 @@
       dataIndex: 'litellm_model',
       key: 'litellm_model',
     }
->>>>>>> 1cd82787
   ];
 
   return (
