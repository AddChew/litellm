--- conflicted
+++ resolved
@@ -1,11 +1,5 @@
 model_list:
-<<<<<<< HEAD
-  - model_name: claude-*
-    litellm_params:
-      model: anthropic/claude-*
-=======
   - model_name: embedding-small
     litellm_params:
       model: openai/text-embedding-3-small
-      
->>>>>>> 843cd3b7
+      