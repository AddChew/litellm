--- conflicted
+++ resolved
@@ -380,7 +380,6 @@
     )
 
 
-<<<<<<< HEAD
 def test_get_error_information():
     """Test get_error_information with different types of exceptions"""
 
@@ -414,7 +413,8 @@
     assert result["error_code"] == "429"
     assert result["error_class"] == "RateLimitError"
     assert result["llm_provider"] == "openai"
-=======
+
+
 def test_get_response_time():
     """Test get_response_time with different streaming scenarios"""
     # Test case 1: Non-streaming response
@@ -447,5 +447,4 @@
     )
 
     # For streaming, should return completion_start_time - start_time
-    assert response_time == 2.0
->>>>>>> b45777c2
+    assert response_time == 2.0